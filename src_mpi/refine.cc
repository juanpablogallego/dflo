--- conflicted
+++ resolved
@@ -122,13 +122,7 @@
       cell->clear_coarsen_flag();
       cell->clear_refine_flag();
    
-<<<<<<< HEAD
-      //Point<dim> dr = cell->center() - corner;
-      Tensor<1,dim,double> dr = cell->center() - corner;
-
-=======
       Tensor<1,dim> dr = cell->center() - corner;
->>>>>>> c0648255
       if(dr.norm() < radius)
          cell->set_refine_flag();
    }
