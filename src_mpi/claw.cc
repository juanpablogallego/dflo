--- conflicted
+++ resolved
@@ -274,13 +274,7 @@
    current_solution.reinit  (locally_owned_dofs, locally_relevant_dofs, mpi_communicator);
    right_hand_side.reinit   (locally_owned_dofs, locally_relevant_dofs, mpi_communicator);
    old_solution.reinit 		(locally_owned_dofs, mpi_communicator);
-<<<<<<< HEAD
    predictor.reinit 		(locally_owned_dofs, mpi_communicator);
-=======
-   current_solution.reinit (locally_owned_dofs, locally_relevant_dofs, mpi_communicator);
-   predictor.reinit 		   (locally_owned_dofs, mpi_communicator);
-   right_hand_side.reinit 	(locally_owned_dofs, locally_relevant_dofs, mpi_communicator);
->>>>>>> 0746ca0f
    newton_update.reinit 	(locally_owned_dofs, mpi_communicator);
    
    cell_average.resize 		(triangulation.n_active_cells(),
@@ -382,13 +376,8 @@
    
    integrator.info_box.initialize (fe, mapping());
    
-<<<<<<< HEAD
-   NamedData< parallel::distributed::Vector<double>* > rhs;
-   parallel::distributed::Vector<double>* data = &right_hand_side;
-=======
    NamedData< LA::Vector<double>* > rhs;
    LA::Vector<double>* data = &right_hand_side;
->>>>>>> 0746ca0f
    rhs.add (data, "RHS");
    integrator.assembler.initialize (rhs);
 }
@@ -617,13 +606,8 @@
 //------------------------------------------------------------------------------
 template <int dim>
 std::pair<unsigned int, double>
-<<<<<<< HEAD
-ConservationLaw<dim>::solve (parallel::distributed::Vector<double> &newton_update, 
-                             double          current_residual)
-=======
 ConservationLaw<dim>::solve (LA::Vector<double> &newton_update,
                              double              current_residual)
->>>>>>> 0746ca0f
 {
    TimerOutput::Scope t(computing_timer, "Solve");
    
@@ -650,11 +634,7 @@
 //------------------------------------------------------------------------------
 template <int dim>
 void ConservationLaw<dim>::iterate_explicit (IntegratorExplicit<dim>& integrator,
-<<<<<<< HEAD
-                                             parallel::distributed::Vector<double>& newton_update,
-=======
                                              LA::Vector<double>& newton_update,
->>>>>>> 0746ca0f
                                              double& res_norm0, double& res_norm)
 {
    
@@ -687,16 +667,6 @@
       compute_cell_average ();
       compute_shock_indicator ();
       apply_limiter ();
-<<<<<<< HEAD
-      
-      //if(parameters.pos_lim) apply_positivity_limiter ();
-      
-//      pcout << res_norm << "  "
-//            <<  convergence.first << "  "
-//            << convergence.second << std::endl;
-
-=======
->>>>>>> 0746ca0f
    }
 }
 
