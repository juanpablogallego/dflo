#include <deal.II/base/quadrature_lib.h>
#include <deal.II/base/function.h>
#include <deal.II/base/parameter_handler.h>
#include <deal.II/base/function_parser.h>
#include <deal.II/base/utilities.h>
#include <deal.II/base/conditional_ostream.h>

#include <deal.II/lac/vector.h>

#include <deal.II/grid/grid_generator.h>
#include <deal.II/grid/grid_out.h>
#include <deal.II/grid/tria_accessor.h>
#include <deal.II/grid/tria_iterator.h>
#include <deal.II/grid/grid_in.h>
#include <deal.II/grid/tria_boundary_lib.h>

#include <deal.II/dofs/dof_handler.h>
#include <deal.II/dofs/dof_accessor.h>
#include <deal.II/dofs/dof_tools.h>

#include <deal.II/fe/fe_values.h>
#include <deal.II/fe/fe_system.h>
#include <deal.II/fe/mapping_q1.h>
#include <deal.II/fe/mapping_cartesian.h>
#include <deal.II/fe/fe_dgq.h>
#include <deal.II/fe/fe_dgp.h>

#include <deal.II/numerics/vector_tools.h>
#include <deal.II/numerics/solution_transfer.h>
#include <deal.II/numerics/matrix_tools.h>
<<<<<<< HEAD
=======

#include <deal.II/algorithms/any_data.h>
>>>>>>> c0648255

#include <iostream>
#include <fstream>
#include <vector>
#include <memory>

#include "claw.h"
#include "ic.h"

// Coefficients for SSP-RK scheme
double ark[3];
unsigned int n_rk;

using namespace dealii;

//------------------------------------------------------------------------------
// @sect4{ConservationLaw::ConservationLaw}
//
// There is nothing much to say about
// the constructor. Essentially, it
// reads the input file and fills the
// parameter object with the parsed
// values:
//------------------------------------------------------------------------------
template <int dim>
ConservationLaw<dim>::ConservationLaw (const char *input_filename,
                                       const unsigned int degree,
                                       const FE_DGQArbitraryNodes<dim> &fe_scalar)
   :
   mpi_communicator (MPI_COMM_WORLD),
   triangulation(mpi_communicator),
   fe (fe_scalar, EulerEquations<dim>::n_components),
   dof_handler (triangulation),
   fe_cell (FE_DGQ<dim>(0)),
   dh_cell (triangulation),
   pcout (std::cout,(Utilities::MPI::this_mpi_process(mpi_communicator)== 0)),
   computing_timer (pcout,
                    TimerOutput::summary,
                    TimerOutput::wall_times)
{
   read_parameters (input_filename);
}

//------------------------------------------------------------------------------
// Constructor for Pk basis
//------------------------------------------------------------------------------
template <int dim>
ConservationLaw<dim>::ConservationLaw (const char *input_filename,
                                       const unsigned int degree,
                                       const FE_DGP<dim> &fe_scalar)
:
   mpi_communicator (MPI_COMM_WORLD),
   triangulation(mpi_communicator),
   fe (fe_scalar, EulerEquations<dim>::n_components),
   dof_handler (triangulation),
   fe_cell (FE_DGQ<dim>(0)),
   dh_cell (triangulation),
   pcout (std::cout,(Utilities::MPI::this_mpi_process(mpi_communicator)== 0)),
   computing_timer (pcout,
                    TimerOutput::summary,
                    TimerOutput::wall_times)
{
   read_parameters (input_filename);
}

//------------------------------------------------------------------------------
// Read parameters from file and set some other parameters.
//------------------------------------------------------------------------------
template <int dim>
void ConservationLaw<dim>::read_parameters (const char *input_filename)
{
   AssertThrow(dim == 2, ExcMessage("Only works for 2-D"));
   
   ParameterHandler prm;
   Parameters::AllParameters<dim>::declare_parameters (prm);
   
   prm.read_input (input_filename);
   parameters.parse_parameters (prm);
   
   //pcout.set_condition (parameters.output == Parameters::Solver::verbose);
   
   // Create directory to save solution files
   if(Utilities::MPI::this_mpi_process(mpi_communicator)==0)
   {
      system("mkdir -p output");
      
      // Save all parameters in xml format
      //std::ofstream xml_file ("input.xml");
      //prm.print_parameters (xml_file,  ParameterHandler::XML);
      
      // Save all parameters in txt format
      std::ofstream txt_file ("output/input.txt");
      prm.print_parameters (txt_file,  ParameterHandler::Text);
   }
   
   // Set coefficients for SSPRK
   if(fe.degree == 0)
   {
      ark[0] = 0.0;
      n_rk   = 1;
   }
   else if(fe.degree == 1)
   {
      ark[0] = 0.0;
      ark[1] = 1.0/2.0;
      n_rk   = 2;
   }
   else
   {
      ark[0] = 0.0;
      ark[1] = 3.0/4.0;
      ark[2] = 1.0/3.0;
      n_rk   = 3;
   }
}

//------------------------------------------------------------------------------
// Return mapping type based on selected type
//------------------------------------------------------------------------------
template <int dim>
const Mapping<dim,dim>& ConservationLaw<dim>::mapping() const
{
   if(parameters.mapping_type == Parameters::AllParameters<dim>::q1)
   {
      static MappingQ1<dim> m;
      return m;
   }
   else if(parameters.mapping_type == Parameters::AllParameters<dim>::q2)
   {
      static MappingQ<dim> m(2);
      return m;
   }
   else if(parameters.mapping_type == Parameters::AllParameters<dim>::cartesian)
   {
      static MappingCartesian<dim> m;
      return m;
   }
   else
   {
      AssertThrow (false, ExcMessage("Requested mapping type is unknown"));
      static MappingQ1<dim> m;
      return m;
   }

}

//------------------------------------------------------------------------------
// Compute dx, dy, dz for cartesian meshes.
// At present it only checks that dx == dy
//------------------------------------------------------------------------------
template <int dim>
void ConservationLaw<dim>::compute_cartesian_mesh_size ()
{
   const double geom_tol = 1.0e-12;
   
   typename DoFHandler<dim>::active_cell_iterator
      cell = dof_handler.begin_active(),
      endc = dof_handler.end();
   
   for (; cell!=endc; ++cell)
   if(cell->is_locally_owned())
   {
      double xmin = 1.0e20, xmax = -1.0e20;
      double ymin = 1.0e20, ymax = -1.0e20;
      for (unsigned int f=0; f<GeometryInfo<dim>::faces_per_cell; ++f)
      {
         const Point<dim>& p = cell->face(f)->center();
         xmin = std::min(xmin, p[0]);
         xmax = std::max(xmax, p[0]);
         ymin = std::min(ymin, p[1]);
         ymax = std::max(ymax, p[1]);
      }
      double dx = xmax - xmin;
      double dy = ymax - ymin;
      AssertThrow(std::fabs(dx-dy) < geom_tol, ExcMessage("Cell is not square"));
   }
}

//------------------------------------------------------------------------------
// Our nodal basis uses Gauss points and we use Gauss quadrature with degree+1
// nodes. Then the mass matrix is diagonal. The mass matrix is integrated exactly
// for Cartesian cells but not exact for general cells.
//------------------------------------------------------------------------------
template <int dim>
void ConservationLaw<dim>::compute_inv_mass_matrix ()
{
   pcout << "Creating mass matrix ...\n";

   QGauss<dim> quadrature(fe.degree+1);
   unsigned int n_q_points = quadrature.size();
   FEValues<dim> fe_values(mapping(), fe, quadrature, update_values | update_JxW_values);
   
   std::vector<unsigned int> dof_indices(fe.dofs_per_cell);
   
   typename DoFHandler<dim>::active_cell_iterator
      cell = dof_handler.begin_active(),
      endc = dof_handler.end();
   
   inv_mass_matrix.resize(triangulation.n_active_cells(),
                          Vector<double>(fe.dofs_per_cell));
   for (; cell!=endc; ++cell)
   if(cell->is_locally_owned())
   {
      unsigned int c = cell_number(cell);
      cell->get_dof_indices (dof_indices);
      fe_values.reinit(cell);
      for(unsigned int i=0; i<fe.dofs_per_cell; ++i)
      {
         inv_mass_matrix[c][i] = 0.0;
         for(unsigned int q=0; q<n_q_points; ++q)
            inv_mass_matrix[c][i] += fe_values.shape_value(i,q) *
                                     fe_values.shape_value(i,q) *
                                     fe_values.JxW(q);
         inv_mass_matrix[c][i] = 1.0 / inv_mass_matrix[c][i];
      }
   }
}

//------------------------------------------------------------------------------
// @sect4{ConservationLaw::setup_system}
//
// The following (easy) function is called
// each time the mesh is changed. All it
// does is to resize the Trilinos matrix
// according to a sparsity pattern that we
// generate as in all the previous tutorial
// programs.
//------------------------------------------------------------------------------
template <int dim>
void ConservationLaw<dim>::setup_system ()
{
   TimerOutput::Scope t(computing_timer, "Setup");

   //pcout << "Allocating memory ...\n";
   
   dof_handler.clear();
   dof_handler.distribute_dofs (fe);
   
   locally_owned_dofs = dof_handler.locally_owned_dofs ();
   DoFTools::extract_locally_relevant_dofs (dof_handler,
                                            locally_relevant_dofs);
   
   // Size all of the fields.
   current_solution.reinit  (locally_owned_dofs, locally_relevant_dofs, mpi_communicator);
   right_hand_side.reinit   (locally_owned_dofs, locally_relevant_dofs, mpi_communicator);
   old_solution.reinit 		(locally_owned_dofs, mpi_communicator);
   predictor.reinit 		(locally_owned_dofs, mpi_communicator);
   newton_update.reinit 	(locally_owned_dofs, mpi_communicator);
   
   cell_average.resize 		(triangulation.n_active_cells(),
							       Vector<double>(EulerEquations<dim>::n_components));
   
   mu_shock.reinit 			(triangulation.n_active_cells());
   shock_indicator.reinit 	(triangulation.n_active_cells());
   jump_indicator.reinit 	(triangulation.n_active_cells());
   
   pcout << std::endl
         << "   Number of active cells:       " << triangulation.n_global_active_cells()
         << std::endl
         << "   Number of degrees of freedom: " << dof_handler.n_dofs()
         << std::endl << std::endl;

   // create map from (level,index) to cell number
   unsigned int index=0;
   
   for (typename Triangulation<dim>::active_cell_iterator cell=triangulation.begin_active();
		cell!=triangulation.end(); ++cell, ++index)
			cell->set_user_index(index);

   // compute mass matrix
   compute_inv_mass_matrix ();

   if(parameters.mapping_type == Parameters::AllParameters<dim>::cartesian)
      compute_cartesian_mesh_size ();

   if(parameters.mapping_type != Parameters::AllParameters<dim>::cartesian)
      return;

   // For each cell, find neighbourig cell
   // This is needed for limiter
   // CHECK: Should the size be n_active_cells() ?
   lcell.resize(triangulation.n_active_cells());
   rcell.resize(triangulation.n_active_cells());
   bcell.resize(triangulation.n_active_cells());
   tcell.resize(triangulation.n_active_cells());

   const double EPS = 1.0e-10;
   typename DoFHandler<dim>::active_cell_iterator
      cell = dh_cell.begin_active(),
      endc = dh_cell.end();
   for (; cell!=endc; ++cell)
   if(cell->is_locally_owned())
   {
      unsigned int c = cell_number(cell);
      lcell[c] = endc;
      rcell[c] = endc;
      bcell[c] = endc;
      tcell[c] = endc;
      double dx = cell->diameter() / std::sqrt(1.0*dim);

      for (unsigned int face_no=0; face_no<GeometryInfo<dim>::faces_per_cell; ++face_no)
         if (! cell->at_boundary(face_no))
         {
            const typename DoFHandler<dim>::cell_iterator
               neighbor = cell->neighbor(face_no);
            Assert(neighbor->level() == cell->level() || neighbor->level() == cell->level()-1,
                   ExcInternalError());
<<<<<<< HEAD
            Point<dim> dr = Point<dim>(neighbor->center() - cell->center());
            if(dr(0) < -0.5*dx)
=======
            Tensor<1,dim> dr = neighbor->center() - cell->center();
            if(dr[0] < -0.5*dx)
>>>>>>> c0648255
               lcell[c] = neighbor;
            else if(dr[0] > 0.5*dx)
               rcell[c] = neighbor;
            else if(dr[1] < -0.5*dx)
               bcell[c] = neighbor;
            else if(dr[1] > 0.5*dx)
               tcell[c] = neighbor;
            else
            {
               std::cout << "Did not find all neighbours\n";
               std::cout << "dx, dy = " << dr[0] << "  " << dr[1] << std::endl;
               exit(0);
            }
         }
   }
}

//------------------------------------------------------------------------------
// Create mesh worker for explicit integration
// This computes only the right hand side
//------------------------------------------------------------------------------
template <int dim>
void ConservationLaw<dim>::setup_mesh_worker (IntegratorExplicit<dim>& integrator)
{
   pcout << "Setting up mesh worker ...\n";

   const unsigned int n_gauss_points = fe.degree + 1;
   integrator.info_box.initialize_gauss_quadrature(n_gauss_points,
                                                   n_gauss_points,
                                                   n_gauss_points);
   
   integrator.info_box.initialize_update_flags   ();
   integrator.info_box.add_update_flags_all 	    (update_values | update_JxW_values);
   integrator.info_box.add_update_flags_cell     (update_gradients);
   integrator.info_box.add_update_flags_boundary (update_normal_vectors | update_quadrature_points);
   integrator.info_box.add_update_flags_face     (update_normal_vectors);
   
   integrator.info_box.initialize (fe, mapping());
   
   AnyData rhs;
   LA::Vector<double>* data = &right_hand_side;
   rhs.add< LA::Vector<double>* > (data, "RHS");
   integrator.assembler.initialize (rhs);

}

//------------------------------------------------------------------------------
// Compute local time step for each cell
// We compute speed at quadrature points and take maximum over these values.
// This speed is used to compute time step in each cell.
//------------------------------------------------------------------------------
template <int dim>
void
ConservationLaw<dim>::compute_time_step ()
{
   TimerOutput::Scope t(computing_timer, "Time step");

   // No need to compute time step for stationary flows
   if(parameters.is_stationary == true)
      return;

   // Update size of dt array since adaptation might have been performed
   dt.reinit (triangulation.n_active_cells());

   // If time step given in input file, then use it. This is only for global time stepping
   if(parameters.time_step_type == "global" && parameters.cfl <= 0.0)
   {
      dt = parameters.time_step;
      return;
   }

   if(parameters.mapping_type == Parameters::AllParameters<dim>::cartesian)
      compute_time_step_cartesian();
   else
      compute_time_step_q();


   // For global time step, use the minimum value
   if(parameters.time_step_type == "global")
   {
      if(global_dt > 0 && parameters.time_step > 0)
         global_dt = std::min(global_dt, parameters.time_step);
      if(elapsed_time + global_dt > parameters.final_time)
         global_dt = parameters.final_time - elapsed_time;
      dt = global_dt;
   }

}

//------------------------------------------------------------------------------
// Compute local time step for each cell
// This function is specified to cartesian cells.
//------------------------------------------------------------------------------
template <int dim>
void
ConservationLaw<dim>::compute_time_step_cartesian ()
{
   
   typename DoFHandler<dim>::active_cell_iterator
      cell = dof_handler.begin_active(),
      endc = dof_handler.end();
   
   global_dt = 1.0e20;
   
   for (; cell!=endc; ++cell)
   if(cell->is_locally_owned())
   {
      const unsigned int c = cell_number (cell);
      const double h = cell->diameter() / std::sqrt(1.0*dim);
      const double sonic = EulerEquations<dim>::sound_speed(cell_average[c]);
      const double density = cell_average[c][EulerEquations<dim>::density_component];
      
      double max_eigenvalue = 0.0;
      for (unsigned int d=0; d<dim; ++d)
         max_eigenvalue += (sonic + std::fabs(cell_average[c][d]/density))/h;
      
      dt(c) = parameters.cfl / max_eigenvalue / (2.0*fe.degree + 1.0);
      
      global_dt = std::min(global_dt, dt(c));
   }
   
   global_dt = -global_dt;
   global_dt = -Utilities::MPI::max (global_dt, mpi_communicator);
}

//------------------------------------------------------------------------------
// Compute local time step for each cell
// We compute speed at quadrature points and take maximum over these values.
// This speed is used to compute time step in each cell.
//------------------------------------------------------------------------------
template <int dim>
void
ConservationLaw<dim>::compute_time_step_q ()
{
   QIterated<dim>   quadrature_formula(QTrapez<1>(), 3);
   const unsigned int   n_q_points = quadrature_formula.size();
   
   FEValues<dim> fe_values (mapping(), fe,
                            quadrature_formula,
                            update_values);
   std::vector<Vector<double> > solution_values(n_q_points,
                                                Vector<double>(EulerEquations<dim>::n_components));

                                                   
   typename DoFHandler<dim>::active_cell_iterator
      cell = dof_handler.begin_active(),
      endc = dof_handler.end();
   
   global_dt = 1.0e20;
   
   for (; cell!=endc; ++cell)
   if(cell->is_locally_owned())
   {
      fe_values.reinit (cell);
      fe_values.get_function_values (current_solution, solution_values);
      
      double max_eigenvalue = 0.0;
      for (unsigned int q=0; q<n_q_points; ++q)
      {
         max_eigenvalue = std::max(max_eigenvalue,
                                   EulerEquations<dim>::max_eigenvalue (solution_values[q]));
      }
      
      const unsigned int c = cell_number (cell);
      const double h = cell->diameter() / std::sqrt(1.0*dim);
      dt(c) = parameters.cfl * h / max_eigenvalue / (2.0*fe.degree + 1.0) / dim;
      
      global_dt = std::min(global_dt, dt(c));
   }
   global_dt = -global_dt;
   global_dt = -Utilities::MPI::max (global_dt, mpi_communicator);
}

//------------------------------------------------------------------------------
// Compute cell average solution
//------------------------------------------------------------------------------
template <int dim>
void
ConservationLaw<dim>::compute_cell_average ()
{
   TimerOutput::Scope t(computing_timer, "Cell average");

   QGauss<dim>   quadrature_formula(fe.degree+1);
   const unsigned int n_q_points = quadrature_formula.size();
   
   FEValues<dim> fe_values (mapping(), fe,
                            quadrature_formula,
                            update_values | update_JxW_values);
   std::vector<Vector<double> > solution_values(n_q_points,
                                                Vector<double>(EulerEquations<dim>::n_components));
                                                
   typename DoFHandler<dim>::active_cell_iterator
      cell = dof_handler.begin_active(),
      endc = dof_handler.end();
   
   // compute cell average for ghost cells also.
   for (; cell!=endc; ++cell)
   if(!cell->is_artificial())
   {
      unsigned int cell_no = cell_number(cell);
      {
         fe_values.reinit (cell);
         fe_values.get_function_values (current_solution, solution_values);
         
         cell_average[cell_no] = 0.0;
         
         for (unsigned int q=0; q<n_q_points; ++q)
            for(unsigned int c=0; c<EulerEquations<dim>::n_components; ++c)
               cell_average[cell_no][c] += solution_values[q][c] * fe_values.JxW(q);
         
         cell_average[cell_no] /= cell->measure();
      }
   }
}

//------------------------------------------------------------------------------
// Computes total angular momentum in the computational domain
//------------------------------------------------------------------------------
template <int dim>
void
ConservationLaw<dim>::compute_angular_momentum ()
{
   AssertThrow(dim==2, ExcNotImplemented());
   
   QGauss<dim>   quadrature_formula(fe.degree+1);
   const unsigned int n_q_points = quadrature_formula.size();
   
   FEValues<dim> fe_values (mapping(), fe,
                            quadrature_formula,
                            update_values | update_q_points | update_JxW_values);
   const FEValuesExtractors::Vector momentum (0);
   std::vector< Tensor<1,dim> > momentum_values(n_q_points);
   
   double angular_momentum = 0;
   typename DoFHandler<dim>::active_cell_iterator
      cell = dof_handler.begin_active(),
      endc = dof_handler.end();
   
   for (; cell!=endc; ++cell)
   if(cell->is_locally_owned())
   {
      fe_values.reinit(cell);
      fe_values[momentum].get_function_values(current_solution, momentum_values);
      const std::vector<Point<dim> >& qp = fe_values.get_quadrature_points();
      for(unsigned int q=0; q<n_q_points; ++q)
      {
         double cross = qp[q][0] * momentum_values[q][1] - qp[q][1] * momentum_values[q][0];
         angular_momentum += cross * fe_values.JxW(q);
      }
   }
   
   angular_momentum = Utilities::MPI::sum (angular_momentum, mpi_communicator);
   pcout << "Total angular momentum: "
         << elapsed_time << "  " <<  angular_momentum << std::endl;
}

//------------------------------------------------------------------------------
// @sect4{ConservationLaw::solve}
//
// Here, we actually solve the linear system,
// using either of Trilinos' Aztec or Amesos
// linear solvers. The result of the
// computation will be written into the
// argument vector passed to this
// function. The result is a pair of number
// of iterations and the final linear
// residual.
//------------------------------------------------------------------------------
template <int dim>
std::pair<unsigned int, double>
ConservationLaw<dim>::solve (LA::Vector<double> &newton_update,
                             double              current_residual)
{
   TimerOutput::Scope t(computing_timer, "Solve");
   
   std::pair<unsigned int,unsigned int> local_range = newton_update.local_range();
   
   std::vector<unsigned int> dof_indices(fe.dofs_per_cell);
   typename DoFHandler<dim>::active_cell_iterator
      cell = dof_handler.begin_active(),
      endc = dof_handler.end();
   for (; cell!=endc; ++cell)
      if(cell->is_locally_owned())
      {
         const unsigned int cell_no = cell_number (cell);
         
         cell->get_dof_indices (dof_indices);
         for(unsigned int i=0; i<fe.dofs_per_cell; ++i)
         {
            unsigned int i_loc = dof_indices[i] - local_range.first;
            newton_update.local_element(i_loc) = dt(cell_no) *
                                                 right_hand_side.local_element(i_loc) *
                                                 inv_mass_matrix[cell_no][i];
         }
      }
   return std::pair<unsigned int, double> (0,0);
}

//------------------------------------------------------------------------------
// Perform RK update
//------------------------------------------------------------------------------
template <int dim>
void ConservationLaw<dim>::iterate_explicit (IntegratorExplicit<dim>& integrator,
                                             LA::Vector<double>& newton_update,
                                             double& res_norm0, double& res_norm)
{
   
   // Loop for newton iterations or RK stages
   for(unsigned int rk=0; rk<n_rk; ++rk)
   {
      // set time in boundary condition
      // NOTE: We need to check if this is time accurate.
      for (unsigned int boundary_id=0; boundary_id<Parameters::AllParameters<dim>::max_n_boundaries;
           ++boundary_id)
      {
         parameters.boundary_conditions[boundary_id].values.set_time(elapsed_time);
      }
      
      assemble_system (integrator);
      
      res_norm = right_hand_side.l2_norm();
      if(rk == 0) res_norm0 = res_norm;
      
      std::pair<unsigned int, double> convergence
         = solve (newton_update, res_norm);
      
      {
         TimerOutput::Scope t(computing_timer, "RK update");
         
         // current_solution = (1-ark)*current_solution + ark*old_solution + (1-ark)*newton_update
         current_solution.sadd(1.0-ark[rk], ark[rk], old_solution, 1-ark[rk], newton_update);
      }
      
      compute_cell_average ();
      compute_shock_indicator ();
      apply_limiter ();
   }
}


//------------------------------------------------------------------------------
// @sect4{ConservationLaw::run}

// This function contains the top-level logic
// of this program: initialization, the time
// loop, and the inner Newton iteration.
//
// At the beginning, we read the mesh file
// specified by the parameter file, setup the
// DoFHandler and various vectors, and then
// interpolate the given initial conditions
// on this mesh. We then perform a number of
// mesh refinements, based on the initial
// conditions, to obtain a mesh that is
// already well adapted to the starting
// solution. At the end of this process, we
// output the initial solution.
//------------------------------------------------------------------------------
template <int dim>
void ConservationLaw<dim>::run ()
{
   Timer timer_all;
   timer_all.start();
   
   {
      GridIn<dim> grid_in;
      grid_in.attach_triangulation(triangulation);
      
      std::ifstream input_file(parameters.mesh_filename.c_str());
      Assert (input_file, ExcFileNotOpen(parameters.mesh_filename.c_str()));
      
      if(parameters.mesh_type == "ucd")
         grid_in.read_ucd(input_file);
      else if(parameters.mesh_type == "gmsh")
         grid_in.read_msh(input_file);
   }
   
//   {
//      // Use this refine around corner in forward step
//      unsigned int nrefine = 2;
//      for(unsigned int i=0; i<nrefine; ++i)
//         refine_forward_step ();
//   }
   
   /*
   static const HyperBallBoundary<dim> boundary_description;
   triangulation.set_boundary (1, boundary_description);
   */
   
   setup_system();
   set_initial_condition ();
   
   // Refine the initial mesh
   if (parameters.do_refine == true)
      for (unsigned int i=0; i<parameters.shock_levels; ++i)
      {
         Vector<double> refinement_indicators (triangulation.n_active_cells());
         compute_refinement_indicators(refinement_indicators);
         refine_grid(refinement_indicators);
         set_initial_condition ();
      }
   
   // Cell average of initial condition
   compute_cell_average ();

   // Limit the initial condition
   compute_shock_indicator ();
   apply_limiter();
   old_solution = current_solution;
   
   // Reset time/iteration counters
   elapsed_time = 0;
   time_iter = 0;
   
   // Save initial condition to file
   output_results ();
   
   // We then enter into the main time stepping loop.

   // Setup variables to decide if we need to save solution 
   double next_output_time = elapsed_time + parameters.output_time_step;
   int next_output_iter = time_iter + parameters.output_iter_step;

   // Variable to control grid refinement
   double next_refine_time = elapsed_time + parameters.refine_time_step;
   int    next_refine_iter = time_iter + parameters.refine_iter_step;

   std::vector<double> residual_history;
   IntegratorExplicit<dim> integrator_explicit (dof_handler);
   setup_mesh_worker (integrator_explicit);
   
   Timer timer_iterations;
   timer_iterations.start ();
   
   while (elapsed_time < parameters.final_time)
   {
      // compute time step in each cell using cfl condition
      compute_time_step ();
      
      pcout << std::scientific << "It = " << std::setw(6) << time_iter+1
            << ", T = " << std::setprecision(4) << elapsed_time + global_dt
            << ", dt = " << std::setprecision(4) << global_dt
            << ", cfl = " << std::setprecision(2) << parameters.cfl
            << std::endl;
      
      unsigned int nonlin_iter = 0;
      double res_norm0 = 1.0;
      double res_norm  = 1.0;

      iterate_explicit(integrator_explicit, newton_update, res_norm0, res_norm);
      
      // Update counters
      elapsed_time += global_dt;
      ++time_iter;
      
      if(time_iter % parameters.ang_mom_step == 0)
         compute_angular_momentum();

      residual_history.push_back (res_norm);
      
      // Save solution for visualization
      if (elapsed_time >= next_output_time || time_iter == next_output_iter 
            || std::fabs(elapsed_time-parameters.final_time) < 1.0e-13)
      {
         output_results ();
         next_output_time = elapsed_time + parameters.output_time_step;
         next_output_iter = time_iter + parameters.output_iter_step;
      }
      
      old_solution = current_solution;
      
      if (parameters.do_refine == true && 
          (elapsed_time >= next_refine_time || time_iter == next_refine_iter))
      {
         Vector<double> refinement_indicators (triangulation.n_active_cells());
         compute_refinement_indicators(refinement_indicators);
         
         refine_grid(refinement_indicators);
         
         //newton_update.reinit (locally_owned_dofs, mpi_communicator);

         next_refine_time = elapsed_time + parameters.refine_time_step;
         next_refine_iter = time_iter + parameters.refine_iter_step;

         // We may need to reduce the cfl after refinement, only for steady state
         // problems when using gmres
         //parameters.cfl = 1.2;
      }
   }
   
   timer_iterations.stop ();
   timer_all.stop ();
   
   pcout << std::endl;
   pcout << "Elapsed CPU time  (iter): " << timer_iterations()/60 << " min.\n";
   pcout << "Elapsed wall time (iter): " << timer_iterations.wall_time()/60 << " min.\n";
   pcout << "Elapsed CPU time  (all) : " << timer_all()/60 << " min.\n";
   pcout << "Elapsed wall time (all) : " << timer_all.wall_time()/60 << " min.\n";
   
   computing_timer.print_summary ();
   computing_timer.reset ();
   pcout << std::endl;
}

template class ConservationLaw<2>;<|MERGE_RESOLUTION|>--- conflicted
+++ resolved
@@ -28,11 +28,8 @@
 #include <deal.II/numerics/vector_tools.h>
 #include <deal.II/numerics/solution_transfer.h>
 #include <deal.II/numerics/matrix_tools.h>
-<<<<<<< HEAD
-=======
 
 #include <deal.II/algorithms/any_data.h>
->>>>>>> c0648255
 
 #include <iostream>
 #include <fstream>
@@ -340,13 +337,8 @@
                neighbor = cell->neighbor(face_no);
             Assert(neighbor->level() == cell->level() || neighbor->level() == cell->level()-1,
                    ExcInternalError());
-<<<<<<< HEAD
-            Point<dim> dr = Point<dim>(neighbor->center() - cell->center());
-            if(dr(0) < -0.5*dx)
-=======
             Tensor<1,dim> dr = neighbor->center() - cell->center();
             if(dr[0] < -0.5*dx)
->>>>>>> c0648255
                lcell[c] = neighbor;
             else if(dr[0] > 0.5*dx)
                rcell[c] = neighbor;
