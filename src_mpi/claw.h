#ifndef __CLAW_H__
#define __CLAW_H__

#include <base/quadrature_lib.h>
#include <base/function.h>
#include <base/parameter_handler.h>
#include <base/function_parser.h>
#include <base/utilities.h>
#include <base/conditional_ostream.h>
#include <base/timer.h>

#include <lac/parallel_vector.h>
#include <lac/vector.h>
#include <lac/parallel_vector.h>

#include <grid/grid_refinement.h>
#include <grid/tria_accessor.h>
#include <grid/tria_iterator.h>
#include <grid/grid_tools.h>

#include <dofs/dof_handler.h>
#include <dofs/dof_accessor.h>
#include <dofs/dof_tools.h>

#include <fe/fe_values.h>
#include <fe/fe_system.h>
#include <fe/mapping_q1.h>
#include <fe/fe_dgq.h>
#include <fe/fe_dgp.h>

#include <distributed/tria.h>
#include <distributed/grid_refinement.h>
#include <distributed/solution_transfer.h>

#include <vector>

#include "parameters.h"
#include "integrator.h"

using namespace dealii;

namespace LA
{
   using namespace ::parallel::distributed;
}

//-----------------------------------------------------------------------------
// Data needed for positivity limiter
//-----------------------------------------------------------------------------
template <int dim>
struct PosLimData
{
   PosLimData(const dealii::FESystem<dim>    &fe,
              const dealii::Mapping<dim,dim> &mapping);
   dealii::QGaussLobatto<dim>  quadrature_formula;
   unsigned int n_q_points;
   dealii::FEValues<dim> fe_values;
   std::vector<double> density_values, energy_values;
   std::vector< Tensor<1,dim> > momentum_values;
   std::vector<unsigned int> local_dof_indices;
};

template <int dim>
PosLimData<dim>::PosLimData(const dealii::FESystem<dim>    &fe,
                            const dealii::Mapping<dim,dim> &mapping)
:
   quadrature_formula (fe.degree+2),
   n_q_points (quadrature_formula.size()),
   fe_values (mapping, fe, quadrature_formula, update_values),
   density_values (n_q_points),
   energy_values (n_q_points),
   momentum_values (n_q_points),
   local_dof_indices (fe.dofs_per_cell)
{
   
}

// @sect3{Conservation law class}

// Here finally comes the class that
// actually does something with all
// the Euler equation and parameter
// specifics we've defined above. The
// public interface is pretty much
// the same as always (the
// constructor now takes the name of
// a file from which to read
// parameters, which is passed on the
// command line). The private
// function interface is also pretty
// similar to the usual arrangement,
// with the
// <code>assemble_system</code>
// function split into three parts:
// one that contains the main loop
// over all cells and that then calls
// the other two for integrals over
// cells and faces, respectively.
template <int dim>
class ConservationLaw
{
public:
   ConservationLaw (const char *input_filename,
                    const unsigned int degree,
                    const dealii::FE_DGQArbitraryNodes<dim> &fe_scalar);
   ConservationLaw (const char *input_filename,
                    const unsigned int degree,
                    const dealii::FE_DGP<dim> &fe_scalar);
   void run ();
   
private:

   void read_parameters (const char *file_name);
   const Mapping<dim,dim>& mapping() const;
   void compute_cartesian_mesh_size ();
   void compute_inv_mass_matrix();
   void setup_system ();
   
   void setup_mesh_worker (IntegratorExplicit<dim>&);
   
   void set_initial_condition ();
   void set_initial_condition_Qk ();
   void set_initial_condition_Pk ();
   
<<<<<<< HEAD
   std::pair<unsigned int, double> solve (parallel::distributed::Vector<double> &solution, double current_residual);
=======
   std::pair<unsigned int, double> solve (LA::Vector<double> &solution, double current_residual);
>>>>>>> 0746ca0f
   
   void compute_refinement_indicators (Vector<double> &indicator) const;
   void refine_grid (const Vector<double> &indicator);
   void refine_forward_step ();
   
   void output_results ();
   
   typedef dealii::MeshWorker::DoFInfo<dim> DoFInfo;
   typedef dealii::MeshWorker::IntegrationInfo<dim> CellInfo;
   
   // Functions for explicit integration
   void integrate_cell_term_explicit (DoFInfo& dinfo, CellInfo& info);
   void integrate_boundary_term_explicit (DoFInfo& dinfo, CellInfo& info);
   void integrate_face_term_explicit (DoFInfo& dinfo1, DoFInfo& dinfo2,
                             CellInfo& info1, CellInfo& info2);
   void assemble_system (IntegratorExplicit<dim>& integrator);

   // Functions for implicit integration
   void integrate_cell_term (DoFInfo& dinfo, CellInfo& info);
   void integrate_boundary_term (DoFInfo& dinfo, CellInfo& info);
   void integrate_face_term (DoFInfo& dinfo1, DoFInfo& dinfo2,
                             CellInfo& info1, CellInfo& info2);
   void iterate_explicit (IntegratorExplicit<dim>& integrator,
<<<<<<< HEAD
                          parallel::distributed::Vector<double>& newton_update,
=======
                          LA::Vector<double>& newton_update,
>>>>>>> 0746ca0f
                          double& res_norm0, double& res_norm);

   void compute_time_step ();
   void compute_time_step_cartesian ();
   void compute_time_step_q ();
   void compute_angular_momentum ();
   void compute_cell_average ();
   void apply_limiter ();
   void apply_limiter_TVB_Qk ();
   void apply_limiter_TVB_Pk ();
   void apply_positivity_limiter ();
   void apply_positivity_limiter_cell
      (typename DoFHandler<dim>::active_cell_iterator& cell,
       PosLimData<dim>& data);
   void compute_shock_indicator ();
   void compute_shock_indicator_kxrcf ();
   
   void compute_mu_shock ();
   void shock_cell_term (DoFInfo& dinfo, CellInfo& info);
   void shock_boundary_term (DoFInfo& dinfo, CellInfo& info);
   void shock_face_term (DoFInfo& dinfo1, DoFInfo& dinfo2,
                         CellInfo& info1, CellInfo& info2);

   // The first few member variables
   // are also rather standard. Note
   // that we define a mapping
   // object to be used throughout
   // the program when assembling
   // terms (we will hand it to
   // every FEValues and
   // FEFaceValues object); the
   // mapping we use is just the
   // standard $Q_1$ mapping --
   // nothing fancy, in other words
   // -- but declaring one here and
   // using it throughout the
   // program will make it simpler
   // later on to change it if that
   // should become necessary. This
   // is, in fact, rather pertinent:
   // it is known that for
   // transsonic simulations with
   // the Euler equations,
   // computations do not converge
   // even as $h\rightarrow 0$ if
   // the boundary approximation is
   // not of sufficiently high
   // order.
   
   MPI_Comm						mpi_communicator;
   
   parallel::distributed::Triangulation<dim> triangulation;
   
   IndexSet 		      locally_owned_dofs;
   IndexSet 		      locally_relevant_dofs;
   
   const dealii::FESystem<dim>  fe;
   dealii::DoFHandler<dim>      dof_handler;
   
   // Degree zero FE for storing data on each cell
   const dealii::FE_DGQ<dim>    fe_cell;
   dealii::DoFHandler<dim>      dh_cell;

   // Iterators to neighbouring cells
   std::vector<typename dealii::DoFHandler<dim>::cell_iterator>
         lcell, rcell, bcell, tcell;
   
   // Next come a number of data
   // vectors that correspond to the
   // solution of the previous time
   // step
   // (<code>old_solution</code>),
   // the best guess of the current
   // solution
   // (<code>current_solution</code>;
   // we say <i>guess</i> because
   // the Newton iteration to
   // compute it may not have
   // converged yet, whereas
   // <code>old_solution</code>
   // refers to the fully converged
   // final result of the previous
   // time step), and a predictor
   // for the solution at the next
   // time step, computed by
   // extrapolating the current and
   // previous solution one time
   // step into the future:
   
<<<<<<< HEAD
   parallel::distributed::Vector<double>    old_solution;
   parallel::distributed::Vector<double>    current_solution;
   parallel::distributed::Vector<double>    predictor;
   parallel::distributed::Vector<double>    work1;
   parallel::distributed::Vector<double>    right_hand_side;
   parallel::distributed::Vector<double>    newton_update;
=======
   LA::Vector<double>			    old_solution;
   LA::Vector<double>			    current_solution;
   LA::Vector<double>			    predictor;
   LA::Vector<double>			    work1;
   LA::Vector<double>			    right_hand_side;
   LA::Vector<double>			    newton_update;
>>>>>>> 0746ca0f
   
   std::vector< dealii::Vector<double> >	    cell_average;  
   dealii::Vector<double>       dt;
   dealii::Vector<double>       mu_shock;
   dealii::Vector<double>       shock_indicator;
   dealii::Vector<double>       jump_indicator;
   
   double                       global_dt;
   double                       elapsed_time;
   int                          time_iter;
   double                       jump_ind_min, jump_ind_max, jump_ind_avg;
   
   // This final set of member variables
   // (except for the object holding all
   // run-time parameters at the very
   // bottom and a screen output stream
   // that only prints something if
   // verbose output has been requested)
   // deals with the inteface we have in
   // this program to the Trilinos library
   // that provides us with linear
   // solvers. Similarly to including
   // PETSc matrices in step-17,
   // step-18, and step-19, all we
   // need to do is to create a Trilinos
   // sparse matrix instead of the
   // standard deal.II class. The system
   // matrix is used for the Jacobian in
   // each Newton step. Since we do not
   // intend to run this program in
   // parallel (which wouldn't be too hard
   // with Trilinos data structures,
   // though), we don't have to think
   // about anything else like
   // distributing the degrees of freedom.
   dealii::SparseMatrix<double> system_matrix;
   dealii::SparsityPattern      sparsity_pattern;

   std::vector< dealii::Vector<double> > inv_mass_matrix;
   
   Parameters::AllParameters<dim>  parameters;
   dealii::ConditionalOStream		       pcout;
   TimerOutput                     computing_timer;

   // Call the appropriate numerical flux function
   template <typename InputVector>
   inline
   void numerical_normal_flux 
   (
      const dealii::Point<dim>         &normal,
      const InputVector                &Wplus,
      const InputVector                &Wminus,
      const dealii::Vector<double>     &Aplus,
      const dealii::Vector<double>     &Aminus,
      typename InputVector::value_type (&normal_flux)[EulerEquations<dim>::n_components]
   ) const
   {
      switch(parameters.flux_type)
      {
         case Parameters::Flux::lxf:
            EulerEquations<dim>::lxf_flux (normal,
                                           Wplus,
                                           Wminus,
                                           Aplus,
                                           Aminus,
                                           normal_flux);
            break;

         case Parameters::Flux::sw:
            EulerEquations<dim>::steger_warming_flux (normal,
                                                      Wplus,
                                                      Wminus,
                                                      normal_flux);
            break;

         case Parameters::Flux::kfvs:
            EulerEquations<dim>::kfvs_flux (normal,
                                            Wplus,
                                            Wminus,
                                            normal_flux);
            break;
            
         case Parameters::Flux::roe:
            EulerEquations<dim>::roe_flux (normal,
                                           Wplus,
                                           Wminus,
                                           normal_flux);
            break;
            
         case Parameters::Flux::hllc:
            EulerEquations<dim>::hllc_flux (normal,
                                            Wplus,
                                            Wminus,
                                            normal_flux);
            break;

	      default:
            Assert (false, dealii::ExcNotImplemented());
      }
   }


   // Given a cell iterator, return the cell number
   template <typename ITERATOR>
   inline
   unsigned int cell_number (const ITERATOR &cell) const
   {
	   return cell->user_index();
   }
   
   // If cell is active, return cell average.
   // If cell is not active, return area average of child cells.
   inline
   void get_cell_average(const typename dealii::DoFHandler<dim>::cell_iterator& cell,
                         dealii::Vector<double>& avg) const
   {
      if(cell->active())
      {
         unsigned int cell_no = cell_number(cell);
         for(unsigned int c=0; c<EulerEquations<dim>::n_components; ++c)
            avg(c) = cell_average[cell_no][c];
      }
      else
      {  // compute average solution on child cells
         auto child_cells =
            dealii::GridTools::get_active_child_cells< dealii::DoFHandler<dim> > (cell);
         avg = 0;
         double measure = 0;
         for(unsigned int i=0; i<child_cells.size(); ++i)
         {
            unsigned int child_cell_no = cell_number(child_cells[i]);
            for(unsigned int c=0; c<EulerEquations<dim>::n_components; ++c)
               avg(c) += cell_average[child_cell_no][c] * child_cells[i]->measure();
            measure += child_cells[i]->measure();
         }
         avg /= measure;
      }
   }

};

#endif<|MERGE_RESOLUTION|>--- conflicted
+++ resolved
@@ -122,11 +122,7 @@
    void set_initial_condition_Qk ();
    void set_initial_condition_Pk ();
    
-<<<<<<< HEAD
-   std::pair<unsigned int, double> solve (parallel::distributed::Vector<double> &solution, double current_residual);
-=======
    std::pair<unsigned int, double> solve (LA::Vector<double> &solution, double current_residual);
->>>>>>> 0746ca0f
    
    void compute_refinement_indicators (Vector<double> &indicator) const;
    void refine_grid (const Vector<double> &indicator);
@@ -150,11 +146,7 @@
    void integrate_face_term (DoFInfo& dinfo1, DoFInfo& dinfo2,
                              CellInfo& info1, CellInfo& info2);
    void iterate_explicit (IntegratorExplicit<dim>& integrator,
-<<<<<<< HEAD
-                          parallel::distributed::Vector<double>& newton_update,
-=======
                           LA::Vector<double>& newton_update,
->>>>>>> 0746ca0f
                           double& res_norm0, double& res_norm);
 
    void compute_time_step ();
@@ -244,21 +236,12 @@
    // previous solution one time
    // step into the future:
    
-<<<<<<< HEAD
-   parallel::distributed::Vector<double>    old_solution;
-   parallel::distributed::Vector<double>    current_solution;
-   parallel::distributed::Vector<double>    predictor;
-   parallel::distributed::Vector<double>    work1;
-   parallel::distributed::Vector<double>    right_hand_side;
-   parallel::distributed::Vector<double>    newton_update;
-=======
    LA::Vector<double>			    old_solution;
    LA::Vector<double>			    current_solution;
    LA::Vector<double>			    predictor;
    LA::Vector<double>			    work1;
    LA::Vector<double>			    right_hand_side;
    LA::Vector<double>			    newton_update;
->>>>>>> 0746ca0f
    
    std::vector< dealii::Vector<double> >	    cell_average;  
    dealii::Vector<double>       dt;
