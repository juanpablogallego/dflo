--- conflicted
+++ resolved
@@ -127,150 +127,11 @@
 template <int dim>
 void ConservationLaw<dim>::set_initial_condition_Pk ()
 {
-<<<<<<< HEAD
    RayleighTaylor<dim> rayleigh_taylor(parameters.gravity);
    IsentropicVortex<dim> isentropic_vortex(5.0, 0.0, 0.0);
    VortexSystem<dim> vortex_system;
    Function<dim>* ic_function;
-=======
-   //QGauss<dim> quadrature_formula (fe.degree+1);
-   //const unsigned int n_q_points = quadrature_formula.size();
-   
-   //FEValues<dim> fe_values (fe, quadrature_formula,
-                            //update_values | update_q_points | update_JxW_values);
-   
-   //// Multiply by inverse mass matrix
-   //const unsigned int   dofs_per_cell = fe.dofs_per_cell;
-   //std::vector<unsigned int> dof_indices(fe.dofs_per_cell);
-   //std::vector<unsigned int> local_dof_indices (dofs_per_cell);
-   //Vector<double> initial_values (n_q_points);
-   //Vector<double> cell_vector(dofs_per_cell);
-   
-   //typename DoFHandler<dim>::active_cell_iterator
-      //cell = dof_handler.begin_active(),
-      //endc = dof_handler.end();
-      
-   //if(parameters.ic_function == "rt")
-   //{
-	   //RayleighTaylor<dim> initial_condition(parameters.gravity);
-	   //for (; cell!=endc; ++cell)
-	   //if(cell->is_locally_owned())
-	   //{
-			//cell->get_dof_indices(local_dof_indices);
-			//fe_values.reinit (cell);
-			//const std::vector<Point<dim> > q_points(quadrature_formula.get_points());
-
-			//right_hand_side = 0;
-			//unsigned int c = cell_number(cell);
-			
-			//for(unsigned int q=0; q<n_q_points; ++q)
-			//{
-				//initial_condition.vector_value (q_points[q], initial_values);
-				//for(unsigned int i=0; i<dofs_per_cell; ++i)
-
-				//{
-					//right_hand_side(dof_indices[i]) += initial_values*
-													//fe_values.shape_value(i,q) *
-													//fe_values.JxW(q);									
-				//}
-				//right_hand_side(dof_indices[i]) *= inv_mass_matrix[c][i];
-			//}
-      
-		//}
-   //}
-
-   //else if(parameters.ic_function == "isenvort")
-   //{
-	   //IsentropicVortex<dim> initial_condition(5.0, 0.0, 0.0);
-	   //for (; cell!=endc; ++cell)
-	   //if(cell->is_locally_owned())
-	   //{
-			//cell->get_dof_indices(local_dof_indices);
-			//fe_values.reinit (cell);
-      		//const std::vector<Point<dim> > q_points(quadrature_formula.get_points());
-
-			//right_hand_side = 0;
-			//unsigned int c = cell_number(cell);
-      
-			//for(unsigned int i=0; i<dofs_per_cell; ++i)
-			//{
-				//for(unsigned int q=0; q<n_q_points; ++q)
-				//{
-					//initial_condition.vector_value (q_points[q], initial_values);
-					//right_hand_side(dof_indices[i]) += initial_values[q] *
-													//fe_values.shape_value(i,q) *
-													//fe_values.JxW(q);									
-				//}
-				//right_hand_side(dof_indices[i]) *= inv_mass_matrix[c][i];
-			//}
-      
-		//}
-   //}
-
-   //else if(parameters.ic_function == "vortsys")
-   //{
-	   //VortexSystem<dim> initial_condition;
-	   //for (; cell!=endc; ++cell)
-	   //if(cell->is_locally_owned())
-	   //{
-			//cell->get_dof_indices(local_dof_indices);
-			//fe_values.reinit (cell);
-      		//const std::vector<Point<dim> > q_points(quadrature_formula.get_points());
-
-			//right_hand_side = 0;
-			//unsigned int c = cell_number(cell);
-      
-			//for(unsigned int i=0; i<dofs_per_cell; ++i)
-			//{
-				//for(unsigned int q=0; q<n_q_points; ++q)
-				//{
-					//initial_condition.vector_value (q_points[q], initial_values);
-					//right_hand_side(dof_indices[i]) += initial_values[q] *
-													//fe_values.shape_value(i,q) *
-													//fe_values.JxW(q);									
-				//}
-				//right_hand_side(dof_indices[i]) *= inv_mass_matrix[c][i];
-			//}
-      
-		//}
-   //}
-
-   //else
-   //{
-	   //dealii::FunctionParser<dim> initial_condition(parameters.initial_conditions);
-	   //for (; cell!=endc; ++cell)
-	   //if(cell->is_locally_owned())
-	   //{
-			//cell->get_dof_indices(local_dof_indices);
-			//fe_values.reinit (cell);
-      		//const std::vector<Point<dim> > q_points(quadrature_formula.get_points());
-            
-			//right_hand_side = 0;
-			//unsigned int c = cell_number(cell);
-      
-			//for(unsigned int i=0; i<dofs_per_cell; ++i)
-			//{
-				//for(unsigned int q=0; q<n_q_points; ++q)
-				//{
-					//initial_condition.vector_value (q_points[q], initial_values);
-					//right_hand_side(dof_indices[i]) += initial_values[q] *
-													//fe_values.shape_value(i,q) *
-													//fe_values.JxW(q);									
-				//}
-				//right_hand_side(dof_indices[i]) *= inv_mass_matrix[c][i];
-			//}
-      
-		//}
-   //}
-   
-   
-   Vector<double> p_current_solution;
-   p_current_solution.reinit 	(dof_handler.n_locally_owned_dofs());
-   
-   right_hand_side = current_solution;
-   p_current_solution = right_hand_side;
-   
->>>>>>> b8107579
+
    if(parameters.ic_function == "rt")
       ic_function = &rayleigh_taylor;
    else if(parameters.ic_function == "isenvort")
@@ -311,21 +172,11 @@
 
       unsigned int c = cell_number(cell);
       for(unsigned int i=0; i<fe.dofs_per_cell; ++i)
-<<<<<<< HEAD
          old_solution(dof_indices[i]) *= inv_mass_matrix[c][i];
    }
    
    current_solution = old_solution;
    predictor = old_solution;
-=======
-         right_hand_side(dof_indices[i]) = p_current_solution(dof_indices[i]) *
-                                        inv_mass_matrix[c][i];
-   }
-   
-   old_solution=right_hand_side;
-   current_solution = right_hand_side;
-   predictor = right_hand_side;
->>>>>>> b8107579
 
 }
 
