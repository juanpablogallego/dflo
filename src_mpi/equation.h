#ifndef __EQUATION_H__
#define __EQUATION_H__

#include <base/quadrature_lib.h>
#include <base/function.h>
#include <base/parameter_handler.h>
#include <base/function_parser.h>
#include <base/utilities.h>
#include <base/conditional_ostream.h>

#include <numerics/data_out.h>
#include <numerics/vector_tools.h>
#include <numerics/solution_transfer.h>

#include <lac/parallel_vector.h>

#include <distributed/tria.h>
#include <distributed/grid_refinement.h>
#include <distributed/solution_transfer.h>

#include <iostream>
#include <fstream>
#include <vector>
#include <memory>

template <int dim>
struct EulerEquations
{
   // First dim components correspond to momentum
   static const unsigned int n_components             = dim + 2;
   static const unsigned int density_component        = dim;
   static const unsigned int energy_component         = dim+1;
   
   static
   std::vector<std::string>
   component_names ()
   {
      std::vector<std::string> names;
      names.push_back ("XMomentum");
      names.push_back ("YMomentum");
      if(dim==3)
         names.push_back ("ZMomentum");
      names.push_back ("Density");
      names.push_back ("Energy");
      
      return names;
   }
   
   
   static
   std::vector<dealii::DataComponentInterpretation::DataComponentInterpretation>
   component_interpretation ()
   {
      std::vector<dealii::DataComponentInterpretation::DataComponentInterpretation>
      data_component_interpretation
      (dim, dealii::DataComponentInterpretation::component_is_part_of_vector);
      data_component_interpretation
      .push_back (dealii::DataComponentInterpretation::component_is_scalar);
      data_component_interpretation
      .push_back (dealii::DataComponentInterpretation::component_is_scalar);
      
      return data_component_interpretation;
   }
   
   // Ratio of specific heats
   static const double gas_gamma;
   
   //---------------------------------------------------------------------------
   // Compute kinetic energy from conserved variables
   //---------------------------------------------------------------------------
   template <typename number, typename InputVector>
   static
   number
   compute_kinetic_energy (const InputVector &W)
   {
      number kinetic_energy = 0;
      for (unsigned int d=0; d<dim; ++d)
         kinetic_energy += *(W.begin()+d) *
                           *(W.begin()+d);
      kinetic_energy *= 0.5/(*(W.begin() + density_component));
      
      return kinetic_energy;
   }
   
   //---------------------------------------------------------------------------
   // Compute pressure from conserved variables
   //---------------------------------------------------------------------------
   template <typename number, typename InputVector>
   static
   number
   compute_pressure (const InputVector &W)
   {
      return ((gas_gamma-1.0) *
              (*(W.begin() + energy_component) -
               compute_kinetic_energy<number>(W)));
   }

   //---------------------------------------------------------------------------
   // Compute maximum eigenvalue
   //---------------------------------------------------------------------------
   template <typename InputVector>
   static
   typename InputVector::value_type
   max_eigenvalue (const InputVector &W)
   {
      typedef typename InputVector::value_type number;

      const number pressure = 
         compute_pressure<number> (W);

      number velocity = 0;
      for (unsigned int d=0; d<dim; ++d)
         velocity += *(W.begin()+d) *
                     *(W.begin()+d);
      velocity = std::sqrt(velocity) / (*(W.begin()+density_component));

      return velocity + std::sqrt(gas_gamma * pressure / (*(W.begin()+density_component)));
   }
   
   //---------------------------------------------------------------------------
   // Compute maximum eigenvalue in normal direction
   //---------------------------------------------------------------------------
   template <typename InputVector>
   static
   typename InputVector::value_type
   max_eigenvalue (const InputVector        &W,
                   const dealii::Point<dim> &normal)
   {
      typedef typename InputVector::value_type number;
      
      const number pressure = compute_pressure<number> (W);
      const number sonic = std::sqrt(gas_gamma * pressure / (*(W.begin()+density_component)));
      
      number velocity = 0;
      for (unsigned int d=0; d<dim; ++d)
         velocity += *(W.begin()+d) * normal[d];
      
      velocity /=  (*(W.begin()+density_component));
      
      return std::fabs(velocity) + sonic;
   }
   
   //---------------------------------------------------------------------------
   // Compute sound speed
   //---------------------------------------------------------------------------
   template <typename InputVector>
   static
   typename InputVector::value_type
   sound_speed (const InputVector &W)
   {
      typedef typename InputVector::value_type number;

      const number pressure = 
         compute_pressure<number> (W);
      return std::sqrt(gas_gamma * pressure / (*(W.begin()+density_component)));
   }
   
   
   //---------------------------------------------------------------------------
   // Compute cartesian components of flux
   //---------------------------------------------------------------------------
   template <typename InputVector, typename number>
   static
   void compute_flux_matrix (const InputVector &W,
                             number            (&flux)[n_components][dim])
   {
      // First compute the pressure that
      // appears in the flux matrix, and
      // then compute the first
      // <code>dim</code> columns of the
      // matrix that correspond to the
      // momentum terms:
      const number pressure = compute_pressure<number> (W);
      
      for (unsigned int d=0; d<dim; ++d)
      {
         for (unsigned int e=0; e<dim; ++e)
            flux[d][e] = W[d] *
                         W[e] /
                         W[density_component];
         
         flux[d][d] += pressure;
      }
      
      // Then the terms for the
      // density (i.e. mass
      // conservation), and,
      // lastly, conservation of
      // energy:
      for (unsigned int d=0; d<dim; ++d)
         flux[density_component][d] = W[d];
      
      for (unsigned int d=0; d<dim; ++d)
         flux[energy_component][d] = W[d] /
                                     W[density_component] *
                                     (W[energy_component] + pressure);
   }
   
   //---------------------------------------------------------------------------
   // Compute flux along normal
   //---------------------------------------------------------------------------
   template <typename InputVector, typename number>
   static
   void normal_flux (const InputVector        &W,
                     const dealii::Point<dim> &normal,
                     number                   (&flux)[n_components])
   {
      const number pressure = compute_pressure<number> (W);
      
      number vdotn = 0.0;
      for (unsigned int d=0; d<dim; ++d)
         vdotn += W[d] * normal[d];
      vdotn /= W[density_component];
      
      flux[density_component] = W[density_component] * vdotn;
      flux[energy_component] = (W[energy_component] + pressure) * vdotn;
      for (unsigned int d=0; d<dim; ++d)
         flux[d] = pressure * normal[d] + W[d] * vdotn;
   }
   
   //---------------------------------------------------------------------------
   // Left and right eigenvector matrices
   // Lx, Rx = along x direction
   // Ly, Ry = along y direction
   // Expressions taken from
   // http://people.nas.nasa.gov/~pulliam/Classes/New_notes/euler_notes.pdf
   // Note: This is implemented only for 2-D
   //---------------------------------------------------------------------------
   static
   void compute_eigen_matrix (const dealii::Vector<double> &W,
                              double            (&Rx)[n_components][n_components],
                              double            (&Lx)[n_components][n_components],
                              double            (&Ry)[n_components][n_components],
                              double            (&Ly)[n_components][n_components])
   {
      double g1   = gas_gamma - 1.0;
      double rho  = W[density_component];
      double E    = W[energy_component];
      double u    = W[0] / rho;
      double v    = W[1] / rho;
      double q2   = u*u + v*v;
      double p    = g1 * (E - 0.5 * rho * q2);
      double c2   = gas_gamma * p / rho;
      double c    = std::sqrt(c2);
      double beta = 0.5/c2;
      double phi2 = 0.5*g1*q2;
      double h    = c2/g1 + 0.5*q2;
      
      Rx[0][0] = 1;      Rx[0][1] = 0;  Rx[0][2] = 1;     Rx[0][3] = 1;
      Rx[1][0] = u;      Rx[1][1] = 0;  Rx[1][2] = u+c;   Rx[1][3] = u-c;
      Rx[2][0] = v;      Rx[2][1] = -1; Rx[2][2] = v;     Rx[2][3] = v;
      Rx[3][0] = 0.5*q2; Rx[3][1] = -v; Rx[3][2] = h+c*u; Rx[3][3] = h-c*u;
      
      Ry[0][0] = 1;      Ry[0][1] = 0;  Ry[0][2] = 1;     Ry[0][3] = 1;
      Ry[1][0] = u;      Ry[1][1] = 1;  Ry[1][2] = u;     Ry[1][3] = u;
      Ry[2][0] = v;      Ry[2][1] = 0;  Ry[2][2] = v+c;   Ry[2][3] = v-c;
      Ry[3][0] = 0.5*q2; Ry[3][1] = u;  Ry[3][2] = h+c*v; Ry[3][3] = h-c*v;
      
      Lx[0][0] = 1-phi2/c2;       Lx[0][1] = g1*u/c2;       Lx[0][2] = g1*v/c2;    Lx[0][3] = -g1/c2;
      Lx[1][0] = v;               Lx[1][1] = 0;             Lx[1][2] = -1;         Lx[1][3] = 0;
      Lx[2][0] = beta*(phi2-c*u); Lx[2][1] = beta*(c-g1*u); Lx[2][2] = -beta*g1*v; Lx[2][3] = beta*g1;
      Lx[3][0] = beta*(phi2+c*u); Lx[3][1] =-beta*(c+g1*u); Lx[3][2] = -beta*g1*v; Lx[3][3] = beta*g1;
      
      Ly[0][0] = 1-phi2/c2;       Ly[0][1] = g1*u/c2;       Ly[0][2] = g1*v/c2;       Ly[0][3] = -g1/c2;
      Ly[1][0] = -u;              Ly[1][1] = 1;             Ly[1][2] = 0;             Ly[1][3] = 0;
      Ly[2][0] = beta*(phi2-c*v); Ly[2][1] =-beta*g1*u;     Ly[2][2] = beta*(c-g1*v); Ly[2][3] = beta*g1;
      Ly[3][0] = beta*(phi2+c*v); Ly[3][1] =-beta*g1*u;     Ly[3][2] =-beta*(c+g1*v); Ly[3][3] = beta*g1;
      
   }
   
   //---------------------------------------------------------------------------
   // convert from conserved to characteristic variables: W = L*W
   //---------------------------------------------------------------------------
   static
   void transform_to_char (const double           (&L)[n_components][n_components],
                           dealii::Vector<double> &W)
   {
      dealii::Vector<double> V(n_components);
      
      V[0] = W[density_component];
      V[n_components-1] = W[energy_component];
      for(unsigned int d=0; d<dim; ++d)
         V[d+1] = W[d];
      
      W = 0;
      for(unsigned int i=0; i<n_components; ++i)
         for(unsigned int j=0; j<n_components; ++j)
            W[i] += L[i][j] * V[j];
   }
   
   //---------------------------------------------------------------------------
   // convert from characteristic to conserved variables: W = R*W
   //---------------------------------------------------------------------------
   static
   void transform_to_con (const double           (&R)[n_components][n_components],
                          dealii::Vector<double> &W)
   {
      dealii::Vector<double> V(n_components);
      
      V = 0;
      for(unsigned int i=0; i<n_components; ++i)
         for(unsigned int j=0; j<n_components; ++j)
            V[i] += R[i][j] * W[j];

      W[density_component] = V[0];
      W[energy_component] = V[n_components-1];
      for(unsigned int d=0; d<dim; ++d)
         W[d] = V[d+1];
      
   }

   // @sect4{EulerEquations::compute_normal_flux}
   
   // On the boundaries of the
   // domain and across hanging
   // nodes we use a numerical flux
   // function to enforce boundary
   // conditions.  This routine is
   // the basic Lax-Friedrich's flux
   // with a stabilization parameter
   // $\alpha$. It's form has also
   // been given already in the
   // introduction:

   // --------------------------------------------------------------------------
   // Local lax-Friedrichs flux
   // --------------------------------------------------------------------------
   template <typename InputVector>
   static
   void lxf_flux 
   (
    const dealii::Point<dim>         &normal,
    const InputVector                &Wplus,
    const InputVector                &Wminus,
    const dealii::Vector<double>     &Aplus,
    const dealii::Vector<double>     &Aminus,
    typename InputVector::value_type (&normal_flux)[n_components]
   )
   {
      typedef typename InputVector::value_type number;

      // Normal velocity
      number vdotn_plus=0, vdotn_minus=0;
      
      for(unsigned int d=0; d<dim; ++d)
      {
         vdotn_plus  += Wplus[d]  * normal[d];
         vdotn_minus += Wminus[d] * normal[d];
      }
      
      vdotn_plus  /= Wplus [density_component];
      vdotn_minus /= Wminus[density_component];
      
      // pressure
      number p_plus, p_minus;

      p_plus  = compute_pressure<number> (Wplus);
      p_minus = compute_pressure<number> (Wminus);
      
      // Maximum eigenvalue at cell face
      number lambda_plus = max_eigenvalue (Aplus, normal);
      number lambda_minus = max_eigenvalue (Aminus, normal);
      number lambda = std::max(lambda_plus, lambda_minus);
      
      // Momentum flux
      for (unsigned int d=0; d<dim; ++d)
         normal_flux[d] = 0.5 * ( p_plus  * normal[d] + Wplus [d] * vdotn_plus +
                                  p_minus * normal[d] + Wminus[d] * vdotn_minus );

      // Density flux
      normal_flux[density_component] = 0.5 * (Wplus [density_component] * vdotn_plus +
                                              Wminus[density_component] * vdotn_minus);
      
      // Energy flux
      normal_flux[energy_component] = 0.5 * ((Wplus [energy_component] + p_plus)  * vdotn_plus +
                                             (Wminus[energy_component] + p_minus) * vdotn_minus);
      
      // Dissipation flux
      for (unsigned int c=0; c<n_components; ++c)
         normal_flux[c] += 0.5 * lambda * (Wplus[c] - Wminus[c]);
   }
   
   // --------------------------------------------------------------------------
   // Steger-Warming flux
   // --------------------------------------------------------------------------
   template <typename InputVector>
   static
   void steger_warming_flux 
   (
    const dealii::Point<dim>         &normal,
    const InputVector                &Wplus,
    const InputVector                &Wminus,
    typename InputVector::value_type (&normal_flux)[n_components]
   )
   {
      typedef typename InputVector::value_type number;

      number pflux[n_components], mflux[n_components];
      
      // normal velocity and velocity magnitude
      number vdotn_plus=0, vdotn_minus=0, q2_plus=0, q2_minus=0;

      for(unsigned int d=0; d<dim; ++d)
      {
         vdotn_plus  += Wplus[d]  * normal[d];
         vdotn_minus += Wminus[d] * normal[d];
         
         q2_plus  += Wplus[d]  * Wplus[d];
         q2_minus += Wminus[d] * Wminus[d];
      }
      
      vdotn_plus  /= Wplus [density_component];
      vdotn_minus /= Wminus[density_component];
      
      q2_plus  /= Wplus [density_component] * Wplus [density_component];
      q2_minus /= Wminus[density_component] * Wminus[density_component];
      
      // pressure
      number p_plus, p_minus;
      
      p_plus  = compute_pressure<number> (Wplus);
      p_minus = compute_pressure<number> (Wminus);
      
      // sound speed
      number c_plus, c_minus;
      c_plus  = std::sqrt(gas_gamma * p_plus  / Wplus [density_component]);
      c_minus = std::sqrt(gas_gamma * p_minus / Wminus[density_component]);

      // positive flux
      number l1p, l2p, l3p, ap, fp;
      
      l1p = std::max( vdotn_plus,          0.0);
      l2p = std::max( vdotn_plus + c_plus, 0.0);
      l3p = std::max( vdotn_plus - c_plus, 0.0);
      ap  = 2.0 * (gas_gamma - 1.0) * l1p + l2p + l3p;
      fp  = 0.5 * Wplus[density_component] / gas_gamma;
      
      for(unsigned int d=0; d<dim; ++d)
         pflux[d] = ap * Wplus[d]/Wplus[density_component] +
                          c_plus * (l2p - l3p) * normal[d];
      
      pflux[density_component] = ap;
      pflux[energy_component] = 0.5 * ap * q2_plus +
                                c_plus * vdotn_plus * (l2p - l3p) +
                                c_plus * c_plus * (l2p + l3p) / (gas_gamma - 1.0);
      
      // negative flux
      number l1m, l2m, l3m, am, fm;
      
      l1m = std::min( vdotn_minus,           0.0);
      l2m = std::min( vdotn_minus + c_minus, 0.0);
      l3m = std::min( vdotn_minus - c_minus, 0.0);
      am  = 2.0 * (gas_gamma - 1.0) * l1m + l2m + l3m;
      fm  = 0.5 * Wminus[density_component] / gas_gamma;
      
      for(unsigned int d=0; d<dim; ++d)
         mflux[d] = am * Wminus[d]/Wminus[density_component] +
                    c_minus * (l2m - l3m) * normal[d];
      
      mflux[density_component] = am;
      mflux[energy_component] = 0.5 * am * q2_minus +
                                c_minus * vdotn_minus * (l2m - l3m) +
                                c_minus * c_minus * (l2m + l3m) / (gas_gamma - 1.0);
            
      // Total flux
      for (unsigned int c=0; c<n_components; ++c)
         normal_flux[c] = fp * pflux[c] + fm * mflux[c];
   }
   
   // --------------------------------------------------------------------------
   // Roe flux
   // --------------------------------------------------------------------------
   template <typename InputVector>
   static
   void roe_flux
   (
    const dealii::Point<dim>         &normal,
    const InputVector                &W_l,
    const InputVector                &W_r,
    typename InputVector::value_type (&normal_flux)[n_components]
    )
   {
      typedef typename InputVector::value_type number;
      
      number rho_l_sqrt = std::sqrt(W_l[density_component]);
      number rho_r_sqrt = std::sqrt(W_r[density_component]);
      number fact_l = rho_l_sqrt / (rho_l_sqrt + rho_r_sqrt);
      number fact_r = 1.0 - fact_l;
      
      number v_l[dim], v_r[dim], velocity[dim], dv[dim];
      number v2_l = 0, v2_r = 0;
      number v_l_normal = 0, v_r_normal = 0;
      number vel_normal = 0, v2 = 0;
      number v_dot_dv = 0;
      for(unsigned int d=0; d<dim; ++d)
      {
         v_l[d]      = W_l[d] / W_l[density_component];
         v_r[d]      = W_r[d] / W_r[density_component];
         v2_l       += v_l[d] * v_l[d];
         v2_r       += v_r[d] * v_r[d];
         v_l_normal += v_l[d] * normal[d];
         v_r_normal += v_r[d] * normal[d];
         
         velocity[d] = v_l[d] * fact_l + v_r[d] * fact_r;
         vel_normal += velocity[d] * normal[d];
         v2         += velocity[d] * velocity[d];
         dv[d]       = v_r[d] - v_l[d];
         v_dot_dv   += velocity[d] * dv[d];
      }
      
      number p_l = (gas_gamma-1) * (W_l[energy_component] - 0.5 * W_l[density_component] * v2_l);
      number p_r = (gas_gamma-1) * (W_r[energy_component] - 0.5 * W_r[density_component] * v2_r);
      
      number h_l = gas_gamma * p_l / W_l[density_component] / (gas_gamma-1) + 0.5 * v2_l;
      number h_r = gas_gamma * p_r / W_r[density_component] / (gas_gamma-1) + 0.5 * v2_r;
      
      number density = rho_l_sqrt * rho_r_sqrt;
      number h = h_l * fact_l + h_r * fact_r;
      number c = std::sqrt( (gas_gamma-1.0) * (h - 0.5*v2) );
      number drho = W_r[density_component] - W_l[density_component];
      number dp = p_r - p_l;
      number dvn = v_r_normal - v_l_normal;
      
      number a1 = (dp - density * c * dvn) / (2.0*c*c);
      number a2 = drho - dp / (c*c);
      number a3 = (dp + density * c * dvn) / (2.0*c*c);

      number l1 = std::fabs(vel_normal - c);
      number l2 = std::fabs(vel_normal);
      number l3 = std::fabs(vel_normal + c);

      // entropy fix
      number delta = 0.1 * c;
      if(l1 < delta) l1 = 0.5 * (l1*l1/delta + delta);
      if(l3 < delta) l3 = 0.5 * (l3*l3/delta + delta);
      
      number Dflux[n_components];
      Dflux[density_component] = l1 * a1 + l2 * a2 + l3 * a3;
      Dflux[energy_component] = l1 * a1 * (h - c * vel_normal)
                              + l2 * a2 * 0.5 * v2
                              + l2 * density * (v_dot_dv - vel_normal * dvn)
                              + l3 * a3 * (h + c * vel_normal);
      normal_flux[density_component] = 0.5 * (W_l[density_component] * v_l_normal +
                                              W_r[density_component] * v_r_normal
                                              - Dflux[density_component]);
      normal_flux[energy_component] = 0.5 * (W_l[density_component] * h_l * v_l_normal +
                                             W_r[density_component] * h_r * v_r_normal
                                              - Dflux[energy_component]);
      number p_avg = 0.5 * (p_l + p_r);
      for(unsigned int d=0; d<dim; ++d)
      {
         Dflux[d] = (velocity[d] - normal[d] * c) * l1 * a1
                  + velocity[d] * l2 * a2
                  + (dv[d] - normal[d] * dvn) * l2 * density
                  + (velocity[d] + normal[d] * c) * l3 * a3;
         normal_flux[d] = normal[d] * p_avg
                        + 0.5 * (W_l[d] * v_l_normal + W_r[d] * v_r_normal)
                        - 0.5 * Dflux[d];
      }
   }
   
   
   // --------------------------------------------------------------------------
   // HLLC flux
   // Code borrowed from SU2 v2.0.2
   // --------------------------------------------------------------------------
   template <typename InputVector>
   static
   void hllc_flux
   (
    const dealii::Point<dim>         &normal,
    const InputVector                &W_l,
    const InputVector                &W_r,
    typename InputVector::value_type (&normal_flux)[n_components]
    )
   {
      typedef typename InputVector::value_type number;
      
      number rho_l_sqrt = std::sqrt(W_l[density_component]);
      number rho_r_sqrt = std::sqrt(W_r[density_component]);
      number fact_l = rho_l_sqrt / (rho_l_sqrt + rho_r_sqrt);
      number fact_r = 1.0 - fact_l;
      
      number v_l[dim], v_r[dim], velocity[dim];
      number v2_l = 0, v2_r = 0;
      number v_l_normal = 0, v_r_normal = 0;
      number vel_normal = 0, v2 = 0;
      for(unsigned int d=0; d<dim; ++d)
      {
         v_l[d]      = W_l[d] / W_l[density_component];
         v_r[d]      = W_r[d] / W_r[density_component];
         v2_l       += v_l[d] * v_l[d];
         v2_r       += v_r[d] * v_r[d];
         v_l_normal += v_l[d] * normal[d];
         v_r_normal += v_r[d] * normal[d];
         
         velocity[d] = v_l[d] * fact_l + v_r[d] * fact_r;
         vel_normal += velocity[d] * normal[d];
         v2         += velocity[d] * velocity[d];
      }
      
      //pressure
      number p_l = (gas_gamma-1) * (W_l[energy_component] - 0.5 * W_l[density_component] * v2_l);
      number p_r = (gas_gamma-1) * (W_r[energy_component] - 0.5 * W_r[density_component] * v2_r);
      
      // enthalpy
      number h_l = (W_l[energy_component] + p_l) / W_l[density_component];
      number h_r = (W_r[energy_component] + p_r) / W_r[density_component];

      // sound speed
      number c_l = std::sqrt(gas_gamma * p_l / W_l[density_component]);
      number c_r = std::sqrt(gas_gamma * p_r / W_r[density_component]);
      
      // energy per unit mass
      number e_l = W_l[energy_component] / W_l[density_component];
      number e_r = W_r[energy_component] / W_r[density_component];
      
      // roe average
      number h = h_l * fact_l + h_r * fact_r;
      number c = std::sqrt( (gas_gamma-1.0) * (h - 0.5*v2) );
      
      // speed of sound at l and r
      number s_l = std::min(vel_normal-c, v_l_normal-c_l);
      number s_r = std::min(vel_normal+c, v_r_normal+c_r);

      // speed of contact
      number s_m = (p_l - p_r
                    - W_l[density_component] * v_l_normal * (s_l-v_l_normal)
                    + W_r[density_component] * v_r_normal * (s_r-v_r_normal))
      /(W_r[density_component]*(s_r-v_r_normal) - W_l[density_component]*(s_l-v_l_normal));
      
      // Pressure at right and left (Pressure_j=Pressure_i) side of contact surface
      number pStar = W_r[density_component] * (v_r_normal-s_r)*(v_r_normal-s_m) + p_r;

      if (s_m >= 0.0) {
         if (s_l > 0.0)
         {
            normal_flux[density_component] = W_l[density_component]*v_l_normal;
            for (unsigned int d = 0; d < dim; d++)
               normal_flux[d] = W_l[density_component]*v_l[d]*v_l_normal + p_l*normal[d];
            normal_flux[energy_component] = e_l*W_l[density_component]*v_l_normal + p_l*v_l_normal;
         }
         else
         {
            number invSLmSs = 1.0/(s_l-s_m);
            number sLmuL = s_l-v_l_normal;
            number rhoSL = W_l[density_component]*sLmuL*invSLmSs;
            number rhouSL[dim];
            for (unsigned int d = 0; d < dim; d++)
               rhouSL[d] = (W_l[density_component]*v_l[d]*sLmuL+(pStar-p_l)*normal[d])*invSLmSs;
            number eSL = (sLmuL*e_l*W_l[density_component]-p_l*v_l_normal+pStar*s_m)*invSLmSs;
            
            normal_flux[density_component] = rhoSL*s_m;
            for (unsigned int d = 0; d < dim; d++)
               normal_flux[d] = rhouSL[d]*s_m + pStar*normal[d];
            normal_flux[energy_component] = (eSL+pStar)*s_m;
         }
      }
      else
      {
         if (s_r >= 0.0)
         {
            number invSRmSs = 1.0/(s_r-s_m);
            number sRmuR = s_r-v_r_normal;
            number rhoSR = W_r[density_component]*sRmuR*invSRmSs;
            number rhouSR[dim];
            for (unsigned int d = 0; d < dim; d++)
               rhouSR[d] = (W_r[density_component]*v_r[d]*sRmuR+(pStar-p_r)*normal[d])*invSRmSs;
            number eSR = (sRmuR*e_r*W_r[density_component]-p_r*v_r_normal+pStar*s_m)*invSRmSs;
            
            normal_flux[density_component] = rhoSR*s_m;
            for (unsigned int d = 0; d < dim; d++)
               normal_flux[d] = rhouSR[d]*s_m + pStar*normal[d];
            normal_flux[energy_component] = (eSR+pStar)*s_m;
         }
         else
         {
            normal_flux[density_component] = W_r[density_component]*v_r_normal;
            for (unsigned int d = 0; d < dim; d++)
               normal_flux[d] = W_r[density_component]*v_r[d]*v_r_normal + p_r*normal[d];
            normal_flux[energy_component] = e_r*W_r[density_component]*v_r_normal + p_r*v_r_normal;
         }
      }
      
   }
   
   // --------------------------------------------------------------------------
   // Error function
   // --------------------------------------------------------------------------
   template <typename number>
   static
   number ERF(number xarg)
   {
      // constants
      const double a1 =  0.254829592;
      const double a2 = -0.284496736;
      const double a3 =  1.421413741;
      const double a4 = -1.453152027;
      const double a5 =  1.061405429;
      const double p  =  0.3275911;

      // Save the sign of x
      int sign = 1;
      if (xarg < 0)
         sign = -1;
      number x = std::fabs(xarg);

      // A&S formula 7.1.26
      number t = 1.0/(1.0 + p*x);
      number y = 1.0 - (((((a5*t + a4)*t) + a3)*t + a2)*t + a1)*t*exp(-x*x);

      return sign * y;
   }
   
   // --------------------------------------------------------------------------
   // Kinetic split fluxes
   // --------------------------------------------------------------------------
   template <typename InputVector>
   static
   void kinetic_split_flux
   (
    int                               sign,
    const dealii::Point<dim>         &normal,
    const InputVector                &W,
    typename InputVector::value_type (&normal_flux)[n_components]
   )
   {
      typedef typename InputVector::value_type number;
      
      // normal velocity
      number vdotn=0;

      for(unsigned int d=0; d<dim; ++d)
         vdotn += W[d] * normal[d];
      
      vdotn  /= W[density_component];
      
      // pressure
      number pressure, beta, s, A, B, ufact;
      
      pressure  = compute_pressure<number> (W);
      beta      = 0.5 * W[density_component] / pressure;
      s         = vdotn * std::sqrt(beta);
      A         = 0.5 * (1.0 + sign * ERF(s));
      B         = 0.5 * sign * std::exp(-s*s) / std::sqrt(M_PI * beta);
      ufact     = vdotn * A + B;
      
      for(unsigned int d=0; d<dim; ++d)
         normal_flux[d] = pressure * normal[d] * A + W[d] * ufact;
      
      normal_flux[density_component] = W[density_component] * ufact;
      normal_flux[energy_component]  = (W[energy_component] + pressure) * vdotn * A +
                                       (W[energy_component] + 0.5 * pressure) * B;
      
   }

   // --------------------------------------------------------------------------
   // KFVS flux of Deshpande and Mandal
   // --------------------------------------------------------------------------
   template <typename InputVector>
   static
   void kfvs_flux 
   (
    const dealii::Point<dim>          &normal,
    const InputVector                 &Wplus,
    const InputVector                 &Wminus,
    typename InputVector::value_type  (&normal_flux)[n_components]
   )
   {
      typedef typename InputVector::value_type number;

      number pflux[n_components], mflux[n_components];

      kinetic_split_flux (+1,
                          normal,
                          Wplus,
                          pflux);

      kinetic_split_flux (-1,
                          normal,
                          Wminus,
                          mflux);

      for (unsigned int c=0; c<n_components; ++c)
         normal_flux[c] = pflux[c] + mflux[c];
   }
   
   // --------------------------------------------------------------------------
   // Flux on slip walls. Only pressure flux is present
   // --------------------------------------------------------------------------
   template <typename InputVector>
   static
   void no_penetration_flux 
   (
    const dealii::Point<dim>         &normal,
    const InputVector                &Wminus,
    typename InputVector::value_type (&normal_flux)[n_components]
   )
   {
      typedef typename InputVector::value_type number;

      // pressure
      number pressure = compute_pressure<number> (Wminus);
      
      for (unsigned int c=0; c<n_components; ++c)
         normal_flux[c] = 0.0;
      
      // Only pressure flux is present
      for (unsigned int c=0; c<dim; ++c)
         normal_flux[c] = pressure * normal[c];
   }
   
   //---------------------------------------------------------------------------
   // @sect4{EulerEquations::compute_forcing_vector}
   //---------------------------------------------------------------------------
   
   // In the same way as describing the flux
   // function $\mathbf F(\mathbf w)$, we
   // also need to have a way to describe
   // the right hand side forcing term. As
   // mentioned in the introduction, we
   // consider only gravity here, which
   // leads to the specific form $\mathbf
   // G(\mathbf w) = \left(
   // g_1\rho, g_2\rho, g_3\rho, 0,
   // \rho \mathbf g \cdot \mathbf v
   // \right)^T$, shown here for
   // the 3d case. More specifically, we
   // will consider only $\mathbf
   // g=(0,0,-1)^T$ in 3d, or $\mathbf
   // g=(0,-1)^T$ in 2d. This naturally
   // leads to the following function:
   template <typename InputVector, typename number>
   static
   void compute_forcing_vector (const InputVector &W,
                                number            (&forcing)[n_components])
   {
      const double gravity = -1.0;
      
      for (unsigned int c=0; c<n_components; ++c)
      switch (c)
      {
	      case dim-1:
            forcing[c] = gravity * W[density_component];
            break;

	      case energy_component:
            forcing[c] = gravity * W[dim-1];
            break;

	      default:
            forcing[c] = 0;
      }
   }
   
   
   //---------------------------------------------------------------------------
   // @sect4{Dealing with boundary conditions}
   //---------------------------------------------------------------------------
   
   // Another thing we have to deal with is
   // boundary conditions. To this end, let
   // us first define the kinds of boundary
   // conditions we currently know how to
   // deal with:
   enum BoundaryKind
   {
      inflow_boundary,
      outflow_boundary,
      no_penetration_boundary,
      pressure_boundary,
      farfield_boundary
   };
   
   
   // The next part is to actually decide
   // what to do at each kind of
   // boundary. To this end, remember from
   // the introduction that boundary
   // conditions are specified by choosing a
   // value $\mathbf w^-$ on the outside of
   // a boundary given an inhomogeneity
   // $\mathbf j$ and possibly the
   // solution's value $\mathbf w^+$ on the
   // inside. Both are then passed to the
   // numerical flux $\mathbf
   // H(\mathbf{w}^+, \mathbf{w}^-,
   // \mathbf{n})$ to define boundary
   // contributions to the bilinear form.
   //
   // Boundary conditions can in some cases
   // be specified for each component of the
   // solution vector independently. For
   // example, if component $c$ is marked
   // for inflow, then $w^-_c = j_c$. If it
   // is an outflow, then $w^-_c =
   // w^+_c$. These two simple cases are
   // handled first in the function below.
   //
   // There is a little snag that makes this
   // function unpleasant from a C++
   // language viewpoint: The output vector
   // <code>Wminus</code> will of course be
   // modified, so it shouldn't be a
   // <code>const</code> argument. Yet it is
   // in the implementation below, and needs
   // to be in order to allow the code to
   // compile. The reason is that we call
   // this function at a place where
   // <code>Wminus</code> is of type
   // <code>Table@<2,Sacado::Fad::DFad@<double@>
   // @></code>, this being 2d table with
   // indices representing the quadrature
   // point and the vector component,
   // respectively. We call this function
   // with <code>Wminus[q]</code> as last
   // argument; subscripting a 2d table
   // yields a temporary accessor object
   // representing a 1d vector, just what we
   // want here. The problem is that a
   // temporary accessor object can't be
   // bound to a non-const reference
   // argument of a function, as we would
   // like here, according to the C++ 1998
   // and 2003 standards (something that
   // will be fixed with the next standard
   // in the form of rvalue references).  We
   // get away with making the output
   // argument here a constant because it is
   // the <i>accessor</i> object that's
   // constant, not the table it points to:
   // that one can still be written to. The
   // hack is unpleasant nevertheless
   // because it restricts the kind of data
   // types that may be used as template
   // argument to this function: a regular
   // vector isn't going to do because that
   // one can not be written to when marked
   // <code>const</code>. With no good
   // solution around at the moment, we'll
   // go with the pragmatic, even if not
   // pretty, solution shown here:
   template <typename DataVector>
   static
   void
   compute_Wminus (const BoundaryKind           &boundary_kind,
                   const dealii::Point<dim>     &normal_vector,
                   const DataVector             &Wplus,
                   const dealii::Vector<double> &boundary_values,
                   const DataVector             &Wminus)
   {
      switch (boundary_kind)
      {
	      case inflow_boundary:
	      {
            for (unsigned int c = 0; c < n_components; ++c)
                  Wminus[c] = boundary_values(c);
            break;
	      }
            
	      case outflow_boundary:
	      {
            for (unsigned int c = 0; c < n_components; ++c)
               Wminus[c] = Wplus[c];
            break;
	      }
            
            // Prescribed pressure boundary
            // conditions are a bit more
            // complicated by the fact that
            // even though the pressure is
            // prescribed, we really are
            // setting the energy component
            // here, which will depend on
            // velocity and pressure. So
            // even though this seems like
            // a Dirichlet type boundary
            // condition, we get
            // sensitivities of energy to
            // velocity and density (unless
            // these are also prescribed):
	      case pressure_boundary:
	      {
            const typename DataVector::value_type
            density = Wplus[density_component];
            
            typename DataVector::value_type kinetic_energy = 0;
            for (unsigned int d=0; d<dim; ++d)
                  kinetic_energy += Wplus[d]*Wplus[d];
            kinetic_energy *= 0.5/density;
            
            for (unsigned int c = 0; c < dim; ++c)
               Wminus[c] = Wplus[c];

            Wminus[density_component] = density;
            Wminus[energy_component] = boundary_values(energy_component) / (gas_gamma-1.0) +
                        kinetic_energy;
            
            break;
	      }
            
	      case no_penetration_boundary:
	      {
            // We prescribe the
            // velocity (we are dealing with a
            // particular component here so
            // that the average of the
            // velocities is orthogonal to the
            // surface normal.  This creates
            // sensitivies of across the
            // velocity components.
            typename DataVector::value_type
               vdotn = 0;
            for (unsigned int d = 0; d < dim; d++)
               vdotn += Wplus[d]*normal_vector[d];
            
            for (unsigned int c = 0; c < dim; ++c)
            {
               Wminus[c] = Wplus[c] - 2.0 * vdotn * normal_vector[c];
            }

            Wminus[density_component] = Wplus[density_component];
            Wminus[energy_component]  = Wplus[energy_component];
            break;
	      }
            
	      case farfield_boundary:
	      {
            for (unsigned int c = 0; c < n_components; ++c)
                  Wminus[c] = boundary_values(c);
            break;
	      }
            
	      default:
            Assert (false, dealii::ExcNotImplemented());
      }
   }
   
   
   //---------------------------------------------------------------------------
   // Compute entropy variables V, given conserved variables W
   //---------------------------------------------------------------------------
   template <typename InputVector, typename number>
   static
   void entropy_var (const InputVector &W,
                     number            (&V)[n_components])
   {
      number pressure = compute_pressure<number> (W);
      number T = pressure / W[density_component];

      number u2 = 0;
      for(unsigned int d=0; d<dim; ++d)
      {
         number u = W[d] / W[density_component];
         V[d] = u / T;
         u2 += u * u;
      }

      V[density_component] = log(W[density_component] / std::pow(T, 1.0/(gas_gamma-1.0))) 
                           - 0.5 * u2 / T;
      V[energy_component] = -1.0 / T;
   }
   

   // @sect4{EulerEquations::compute_refinement_indicators}
   
   // In this class, we also want to specify
   // how to refine the mesh. The class
   // <code>ConservationLaw</code> that will
   // use all the information we provide
   // here in the <code>EulerEquation</code>
   // class is pretty agnostic about the
   // particular conservation law it solves:
   // as doesn't even really care how many
   // components a solution vector
   // has. Consequently, it can't know what
   // a reasonable refinement indicator
   // would be. On the other hand, here we
   // do, or at least we can come up with a
   // reasonable choice: we simply look at
   // the gradient of the density, and
   // compute
   // $\eta_K=\log\left(1+|\nabla\rho(x_K)|\right)$,
   // where $x_K$ is the center of cell $K$.
   //
   // There are certainly a number of
   // equally reasonable refinement
   // indicators, but this one does, and it
   // is easy to compute:
   static
   void
   compute_refinement_indicators (const dealii::DoFHandler<dim> 		&dof_handler,
                                  const dealii::Mapping<dim>    		&mapping,
                                  const dealii::parallel::distributed::Vector<double>  	&solution,
<<<<<<< HEAD
                                  dealii::Vector<double>		&refinement_indicators)
=======
                                  dealii::Vector<double>		&refinement_indicators) //dealii::TrilinosWrappers::MPI::Vector
>>>>>>> 0746ca0f
   {
      const unsigned int dofs_per_cell = dof_handler.get_fe().dofs_per_cell;
      std::vector<unsigned int> dofs (dofs_per_cell);
      
      const dealii::QMidpoint<dim>  quadrature_formula;
      const dealii::UpdateFlags update_flags = dealii::update_gradients;
      dealii::FEValues<dim> fe_v (mapping, dof_handler.get_fe(),
                                  quadrature_formula, update_flags);
      
      std::vector<std::vector<dealii::Tensor<1,dim> > >
      dU (1, std::vector<dealii::Tensor<1,dim> >(n_components));
      
      typename dealii::DoFHandler<dim>::active_cell_iterator
      cell = dof_handler.begin_active(),
      endc = dof_handler.end();
      for (unsigned int cell_no=0; cell!=endc; ++cell, ++cell_no)
      if(cell->is_locally_owned())
      {
         fe_v.reinit(cell);
         fe_v.get_function_gradients (solution, dU);

         refinement_indicators(cell_no)
				  = std::log(1+
                    std::sqrt(dU[0][density_component] *
                              dU[0][density_component]));
      }
      //refinement_indicators.compress(VectorOperation::insert);

   }
   
   
   
   // @sect4{EulerEquations::Postprocessor}
   
   // Finally, we declare a class that
   // implements a postprocessing of data
   // components. The problem this class
   // solves is that the variables in the
   // formulation of the Euler equations we
   // use are in conservative rather than
   // physical form: they are momentum
   // densities $\mathbf m=\rho\mathbf v$,
   // density $\rho$, and energy density
   // $E$. What we would like to also put
   // into our output file are velocities
   // $\mathbf v=\frac{\mathbf m}{\rho}$ and
   // pressure $p=(\gamma-1)(E-\frac{1}{2}
   // \rho |\mathbf v|^2)$.
   //
   // In addition, we would like to add the
   // possibility to generate schlieren
   // plots. Schlieren plots are a way to
   // visualize shocks and other sharp
   // interfaces. The word "schlieren" is a
   // German word that may be translated as
   // "striae" -- it may be simpler to
   // explain it by an example, however:
   // schlieren is what you see when you,
   // for example, pour highly concentrated
   // alcohol, or a transparent saline
   // solution, into water; the two have the
   // same color, but they have different
   // refractive indices and so before they
   // are fully mixed light goes through the
   // mixture along bent rays that lead to
   // brightness variations if you look at
   // it. That's "schlieren". A similar
   // effect happens in compressible flow
   // because the refractive index
   // depends on the pressure (and therefore
   // the density) of the gas.
   //
   // The origin of the word refers to
   // two-dimensional projections of a
   // three-dimensional volume (we see a 2d
   // picture of the 3d fluid). In
   // computational fluid dynamics, we can
   // get an idea of this effect by
   // considering what causes it: density
   // variations. Schlieren plots are
   // therefore produced by plotting
   // $s=|\nabla \rho|^2$; obviously, $s$ is
   // large in shocks and at other highly
   // dynamic places. If so desired by the
   // user (by specifying this in the input
   // file), we would like to generate these
   // schlieren plots in addition to the
   // other derived quantities listed above.
   //
   // The implementation of the algorithms
   // to compute derived quantities from the
   // ones that solve our problem, and to
   // output them into data file, rests on
   // the DataPostprocessor class. It has
   // extensive documentation, and other
   // uses of the class can also be found in
   // step-29. We therefore refrain from
   // extensive comments.
   class Postprocessor : public dealii::DataPostprocessor<dim>
   {
   public:
      Postprocessor (const bool do_schlieren_plot);
      
      virtual
      void
      compute_derived_quantities_vector 
         (const std::vector<dealii::Vector<double> >              &uh,
          const std::vector<std::vector<dealii::Tensor<1,dim> > > &duh,
          const std::vector<std::vector<dealii::Tensor<2,dim> > > &dduh,
          const std::vector<dealii::Point<dim> >                  &normals,
          const std::vector<dealii::Point<dim> >                  &evaluation_points,
          std::vector<dealii::Vector<double> >                    &computed_quantities) const;
      
      virtual std::vector<std::string> get_names () const;
      
      virtual
      std::vector<dealii::DataComponentInterpretation::DataComponentInterpretation>
      get_data_component_interpretation () const;
      
      virtual dealii::UpdateFlags get_needed_update_flags () const;
      
      virtual unsigned int n_output_variables() const;
      
   private:
      const bool do_schlieren_plot;
   };
};

#endif<|MERGE_RESOLUTION|>--- conflicted
+++ resolved
@@ -1092,11 +1092,7 @@
    compute_refinement_indicators (const dealii::DoFHandler<dim> 		&dof_handler,
                                   const dealii::Mapping<dim>    		&mapping,
                                   const dealii::parallel::distributed::Vector<double>  	&solution,
-<<<<<<< HEAD
-                                  dealii::Vector<double>		&refinement_indicators)
-=======
                                   dealii::Vector<double>		&refinement_indicators) //dealii::TrilinosWrappers::MPI::Vector
->>>>>>> 0746ca0f
    {
       const unsigned int dofs_per_cell = dof_handler.get_fe().dofs_per_cell;
       std::vector<unsigned int> dofs (dofs_per_cell);
