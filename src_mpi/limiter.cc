#include <deal.II/base/quadrature_lib.h>

#include <deal.II/fe/fe_values.h>

#include <deal.II/dofs/dof_handler.h>

#include "equation.h"
#include "claw.h"

using namespace dealii;

//------------------------------------------------------------------------------
// TVB version of minmod limiter. If Mdx2=0 then it is TVD limiter.
//------------------------------------------------------------------------------
double minmod (const double& a,
               const double& b,
               const double& c,
               const double& Mdx2)
{
   double aa = std::fabs(a);
   if(aa < Mdx2) return a;
   
   if(a*b > 0 && b*c > 0)
   {
      double s = (a > 0) ? 1.0 : -1.0;
      return s * std::min(aa, std::min(std::fabs(b), std::fabs(c)));
   }
   else
      return 0;
}

//------------------------------------------------------------------------------
// Apply selected limiter
//------------------------------------------------------------------------------
template <int dim>
void ConservationLaw<dim>::apply_limiter ()
{
   TimerOutput::Scope t(computing_timer, "Limiter");

   if(parameters.basis == Parameters::AllParameters<dim>::Qk)
   {
      switch(parameters.limiter_type)
      {
         case Parameters::Limiter::none:
            break;
         case Parameters::Limiter::TVB:
            apply_limiter_TVB_Qk ();
            break;
         case Parameters::Limiter::minmax:
            apply_limiter_minmax_Qk ();
            break;
         default:
            AssertThrow(false, ExcMessage("Unknown limiter_type"));
      }
   }
   else
   {
      switch(parameters.limiter_type)
      {
         case Parameters::Limiter::none:
            break;
         case Parameters::Limiter::TVB:
            apply_limiter_TVB_Pk ();
            break;
         default:
            AssertThrow(false, ExcMessage("Unknown limiter_type"));
      }
      
   }
}

//------------------------------------------------------------------------------
// Apply gradient limiter
// Note: This is implemented only for 2-D.
//-----------------------------------------------------------------------------
template <int dim>
void ConservationLaw<dim>::apply_limiter_TVB_Qk ()
{
   if(fe.degree == 0) return;
   const unsigned int n_components = EulerEquations<dim>::n_components;

   QGauss<dim> qrule (fe.degree + 1);
   FEValues<dim> fe_values_grad (mapping(), fe, qrule, update_gradients | update_JxW_values);

   // NOTE: We get multiple sets of same support points since fe is an FESystem
   Quadrature<dim> qsupport (fe.get_unit_support_points());
   FEValues<dim>   fe_values (mapping(), fe, qsupport, update_q_points);
   
   Vector<double> dfx (n_components);
   Vector<double> dbx (n_components);
   Vector<double> Dx  (n_components);
   
   Vector<double> dfy (n_components);
   Vector<double> dby (n_components);
   Vector<double> Dy  (n_components);
   
   Vector<double> Dx_new (n_components);
   Vector<double> Dy_new (n_components);
   Vector<double> avg_nbr (n_components);
   
   std::vector<unsigned int> dof_indices (fe.dofs_per_cell);
   std::vector< std::vector< Tensor<1,dim> > > grad (qrule.size(),
                                                     std::vector< Tensor<1,dim> >(n_components));
   
   std::pair<unsigned int,unsigned int> local_range = current_solution.local_range();

   // Data for positivity limiter
   PosLimData<dim> pos_lim_data (fe, mapping(), local_range);
   
   typename DoFHandler<dim>::active_cell_iterator
      cell = dof_handler.begin_active(),
      endc = dof_handler.end(),
      endc0 = dh_cell.end();
   
   const double beta = parameters.beta;
   
   for(; cell != endc; ++cell)
   if(cell->is_locally_owned())
   {
      const unsigned int c = cell_number(cell);
      if(shock_indicator[c] > 1.0)
      {
         const double dx = cell->diameter() / std::sqrt(1.0*dim);
         const double Mdx2 = parameters.M * dx * dx;
         
         // Compute average gradient in cell
         fe_values_grad.reinit(cell);
         fe_values_grad.get_function_gradients(current_solution, grad);
         Tensor<1,dim> avg_grad;
         
         for(unsigned int i=0; i<n_components; ++i)
         {
            avg_grad = 0;
            for(unsigned int q=0; q<qrule.size(); ++q)
               avg_grad += grad[q][i] * fe_values_grad.JxW(q);
            avg_grad /= cell->measure();
            Dx(i) = dx * avg_grad[0];
            Dy(i) = dx * avg_grad[1];
         }
         
         // Backward difference of cell averages
         dbx = 0; //Dx;
         if(lcell[c] != endc0)
         {
            get_cell_average (lcell[c], avg_nbr);
            for(unsigned int i=0; i<n_components; ++i)
               dbx(i) = cell_average[c][i] - avg_nbr(i);
         }
	 else
	 {
		 dbx(0) = 2*cell_average[c][0];
	 }
         
         // Forward difference of cell averages
         dfx = 0; //Dx;
         if(rcell[c] != endc0)
         {
            get_cell_average (rcell[c], avg_nbr);
            for(unsigned int i=0; i<n_components; ++i)
               dfx(i) = avg_nbr(i) - cell_average[c][i];
         }
	 else
 	 {
 		 dfx(0) = -2*cell_average[c][0];
 	 }
         
         // Backward difference of cell averages
         dby = 0; //Dy;
         if(bcell[c] != endc0)
         {
            get_cell_average (bcell[c], avg_nbr);
            for(unsigned int i=0; i<n_components; ++i)
               dby(i) = cell_average[c][i] - avg_nbr(i);
         }
         else
  	 {
 		 dby(1)= 2*cell_average[c][1];
 	 }
         
         // Forward difference of cell averages
         dfy = 0; //Dy;
         if(tcell[c] != endc0)
         {
            get_cell_average (tcell[c], avg_nbr);
            for(unsigned int i=0; i<n_components; ++i)
               dfy(i) = avg_nbr(i) - cell_average[c][i];
         }
	 else
 	 {
		 dfy(1) = -2*cell_average[c][1];
 	 }
         
         // Transform to characteristic variables
         typedef double EigMatrix[n_components][n_components];
         EigMatrix Rx, Lx, Ry, Ly;
         if(parameters.char_lim)
         {
            EulerEquations<dim>::compute_eigen_matrix (cell_average[c], Rx, Lx, Ry, Ly);
            EulerEquations<dim>::transform_to_char (Lx, dbx);
            EulerEquations<dim>::transform_to_char (Lx, dfx);
            EulerEquations<dim>::transform_to_char (Ly, dby);
            EulerEquations<dim>::transform_to_char (Ly, dfy);
            EulerEquations<dim>::transform_to_char (Lx, Dx);
            EulerEquations<dim>::transform_to_char (Ly, Dy);
         }
         
         // Apply minmod limiter
         double change_x = 0;
         double change_y = 0;
         for(unsigned int i=0; i<n_components; ++i)
         {
            Dx_new(i) = minmod(Dx(i), beta*dbx(i), beta*dfx(i), Mdx2);
            Dy_new(i) = minmod(Dy(i), beta*dby(i), beta*dfy(i), Mdx2);
            change_x += std::fabs(Dx_new(i) - Dx(i));
            change_y += std::fabs(Dy_new(i) - Dy(i));
         }
         change_x /= n_components;
         change_y /= n_components;
         
         // If limiter is active, reduce polynomial to linear
         if(change_x + change_y > 1.0e-10)
         {
            Dx_new /= dx;
            Dy_new /= dx;
            if(parameters.char_lim)
            {
               EulerEquations<dim>::transform_to_con (Rx, Dx_new);
               EulerEquations<dim>::transform_to_con (Ry, Dy_new);
            }
            cell->get_dof_indices(dof_indices);
            fe_values.reinit (cell);
            const std::vector<Point<dim> >& p = fe_values.get_quadrature_points();
            for(unsigned int i=0; i<fe.dofs_per_cell; ++i)
            {
               unsigned int i_loc = dof_indices[i] - local_range.first;
               unsigned int comp_i = fe.system_to_component_index(i).first;
<<<<<<< HEAD
               Point<dim> dr = Point<dim>(p[i] - cell->center());
=======
               Tensor<1,dim> dr = p[i] - cell->center();
>>>>>>> c0648255
               current_solution.local_element(i_loc) = cell_average[c][comp_i]
                                                       + dr[0] * Dx_new(comp_i)
                                                       + dr[1] * Dy_new(comp_i);
            }
         }
      }
      // Apply positivity limiter
      if(parameters.pos_lim)
         apply_positivity_limiter_cell (cell, pos_lim_data);
   }
   current_solution.update_ghost_values();
}

//------------------------------------------------------------------------------
// Apply TVB limiter
// Note: This is implemented only for 2-D.
//-----------------------------------------------------------------------------
template <int dim>
void ConservationLaw<dim>::apply_limiter_TVB_Pk ()
{
   if(fe.degree == 0) return;
   
   Vector<double> dfx (EulerEquations<dim>::n_components);
   Vector<double> dbx (EulerEquations<dim>::n_components);
   Vector<double> Dx  (EulerEquations<dim>::n_components);
   
   Vector<double> dfy (EulerEquations<dim>::n_components);
   Vector<double> dby (EulerEquations<dim>::n_components);
   Vector<double> Dy  (EulerEquations<dim>::n_components);
   
   Vector<double> Dx_new (EulerEquations<dim>::n_components);
   Vector<double> Dy_new (EulerEquations<dim>::n_components);
   Vector<double> avg_nbr (EulerEquations<dim>::n_components);
   
   std::vector<unsigned int> dof_indices (fe.dofs_per_cell);
   
   static const double sqrt_3 = sqrt(3.0);
   const double beta = 0.5 * parameters.beta;
   
   std::pair<unsigned int,unsigned int> local_range = current_solution.local_range();

   // Data for positivity limiter
   PosLimData<dim> pos_lim_data (fe, mapping(), local_range);
   

   typename DoFHandler<dim>::active_cell_iterator
      cell = dof_handler.begin_active(),
      endc = dof_handler.end(),
      endc0 = dh_cell.end();
   
   for(; cell != endc; ++cell)
   if(cell->is_locally_owned())
   {
      const unsigned int c = cell_number(cell);
      if(shock_indicator[c] > 1.0)
      {
         const double dx = cell->diameter() / std::sqrt(1.0*dim);
         const double Mdx2 = parameters.M * dx * dx;
         
         cell->get_dof_indices(dof_indices);
         for(unsigned int i=0; i<fe.dofs_per_cell; ++i)
         {
            unsigned int i_loc = dof_indices[i] - local_range.first;
            unsigned int comp_i = fe.system_to_component_index(i).first;
            unsigned int base_i = fe.system_to_component_index(i).second;
            if(base_i == 1)
               Dx(comp_i) = current_solution.local_element(i_loc) * sqrt_3;
            else if(base_i == fe.degree+1)
               Dy(comp_i) = current_solution.local_element(i_loc) * sqrt_3;
         }
         
         // angular momentum for square cells = v_x - u_y
         const double ang_mom = Dx(1) - Dy(0);
         
         // Backward difference of cell averages
         dbx = Dx;
         if(lcell[c] != endc0)
         {
            get_cell_average (lcell[c], avg_nbr);
            for(unsigned int i=0; i<EulerEquations<dim>::n_components; ++i)
               dbx(i) = cell_average[c][i] - avg_nbr(i);
         }
         
         // Forward difference of cell averages
         dfx = Dx;
         if(rcell[c] != endc0)
         {
            get_cell_average (rcell[c], avg_nbr);
            for(unsigned int i=0; i<EulerEquations<dim>::n_components; ++i)
               dfx(i) = avg_nbr(i) - cell_average[c][i];
         }
         
         // Backward difference of cell averages
         dby = Dy;
         if(bcell[c] != endc0)
         {
            get_cell_average (bcell[c], avg_nbr);
            for(unsigned int i=0; i<EulerEquations<dim>::n_components; ++i)
               dby(i) = cell_average[c][i] - avg_nbr(i);
         }
         
         // Forward difference of cell averages
         dfy = Dy;
         if(tcell[c] != endc0)
         {
            get_cell_average (tcell[c], avg_nbr);
            for(unsigned int i=0; i<EulerEquations<dim>::n_components; ++i)
               dfy(i) = avg_nbr(i) - cell_average[c][i];
         }
         
         // Transform to characteristic variables
         typedef double EigMatrix[EulerEquations<dim>::n_components][EulerEquations<dim>::n_components];
         EigMatrix Rx, Lx, Ry, Ly;
         if(parameters.char_lim)
         {
            EulerEquations<dim>::compute_eigen_matrix (cell_average[c], Rx, Lx, Ry, Ly);
            EulerEquations<dim>::transform_to_char (Lx, dbx);
            EulerEquations<dim>::transform_to_char (Lx, dfx);
            EulerEquations<dim>::transform_to_char (Ly, dby);
            EulerEquations<dim>::transform_to_char (Ly, dfy);
            EulerEquations<dim>::transform_to_char (Lx, Dx);
            EulerEquations<dim>::transform_to_char (Ly, Dy);
         }
         
         // Apply minmod limiter
         double change_x = 0;
         double change_y = 0;
         for(unsigned int i=0; i<EulerEquations<dim>::n_components; ++i)
         {
            Dx_new(i) = minmod(Dx(i), beta*dbx(i), beta*dfx(i), Mdx2);
            Dy_new(i) = minmod(Dy(i), beta*dby(i), beta*dfy(i), Mdx2);
            change_x += std::fabs(Dx_new(i) - Dx(i));
            change_y += std::fabs(Dy_new(i) - Dy(i));
         }
         change_x /= EulerEquations<dim>::n_components;
         change_y /= EulerEquations<dim>::n_components;
         
         // If limiter is active, reduce polynomial to linear
         if(change_x + change_y > 1.0e-10)
         {
            if(parameters.char_lim)
            {
               EulerEquations<dim>::transform_to_con (Rx, Dx_new);
               EulerEquations<dim>::transform_to_con (Ry, Dy_new);
            }
            if(parameters.conserve_angular_momentum)
            {
               Dy_new(0) = 0.5 * (Dy_new(0) - (ang_mom - Dx_new(1)));
               Dx_new(1) = ang_mom + Dy_new(0);
            }
            for(unsigned int i=0; i<fe.dofs_per_cell; ++i)
            {
               unsigned int i_loc = dof_indices[i] - local_range.first;
               unsigned int comp_i = fe.system_to_component_index(i).first;
               unsigned int base_i = fe.system_to_component_index(i).second;
               if(base_i == 1)
                  current_solution.local_element(i_loc) = Dx_new(comp_i) / sqrt_3;
               else if(base_i == fe.degree + 1)
                  current_solution.local_element(i_loc) = Dy_new(comp_i) / sqrt_3;
               else if(base_i != 0)
                  current_solution.local_element(i_loc) = 0.0;
            }
         }
         
      }
      // Apply positivity limiter
      if(parameters.pos_lim)
         apply_positivity_limiter_cell (cell, pos_lim_data);
   }

   current_solution.update_ghost_values();
}


//------------------------------------------------------------------------------
// Apply gradient limiter using minmax idea of Barth-Jespersen
//-----------------------------------------------------------------------------
template <int dim>
void ConservationLaw<dim>::apply_limiter_minmax_Qk ()
{
   if(fe.degree == 0) return;
   const unsigned int n_components = EulerEquations<dim>::n_components;
   
   // Quadrature rule for average gradient
   // No. of quadrature points = fe.degree/2 + 1
   unsigned int nq;
   if(fe.degree%2 == 0)
      nq = fe.degree/2 + 1;
   else
      nq = (fe.degree+1)/2 + 1;
   QGauss<dim> qrule (nq);
   FEValues<dim> fe_values_grad (mapping(), fe, qrule, update_gradients | update_JxW_values);
   
   // NOTE: We get multiple sets of same support points since fe is an FESystem
   Quadrature<dim> qsupport (fe.get_unit_support_points());
   FEValues<dim>   fe_values (mapping(), fe, qsupport, update_q_points);
   
   Vector<double> avg_nbr (n_components);
   std::vector<unsigned int> dof_indices (fe.dofs_per_cell);
   std::vector< std::vector< Tensor<1,dim> > > grad (qrule.size(),
                                                     std::vector< Tensor<1,dim> >(n_components));
   
   std::pair<unsigned int,unsigned int> local_range = current_solution.local_range();
   
   // Data for positivity limiter
   PosLimData<dim> pos_lim_data (fe, mapping(), local_range);
   
   typename DoFHandler<dim>::active_cell_iterator
      cell = dof_handler.begin_active(),
      endc = dof_handler.end();
   
   for(; cell != endc; ++cell)
   if(cell->is_locally_owned())
   {
      const unsigned int c = cell_number(cell);
      if(shock_indicator[c] > 1.0)
      {
         const double dx = cell->diameter() / std::sqrt(1.0*dim);
         const double Mdx2 = parameters.M * dx * dx;
         
         Vector<double> avg_min(n_components), avg_max(n_components), avg_cell(n_components);
         avg_cell = cell_average[c];
         
         // Transform to characteristic variables
         typedef double EigMatrix[n_components][n_components];
         EigMatrix R, L;
         if(parameters.char_lim)
         {
            EulerEquations<dim>::compute_eigen_matrix (cell_average[c], R, L);
            EulerEquations<dim>::transform_to_char (L, avg_cell);
            avg_min = avg_cell;
            avg_max = avg_cell;
         }

         for (unsigned int face_no=0; face_no<GeometryInfo<dim>::faces_per_cell; ++face_no)
            if (! cell->at_boundary(face_no))
            {
               const typename DoFHandler<dim>::cell_iterator
               neighbor = cell->neighbor(face_no);
               Assert(neighbor->level() == cell->level() || neighbor->level() == cell->level()-1,
                      ExcInternalError());
               get_cell_average (neighbor, avg_nbr);
               if(parameters.char_lim)
                  EulerEquations<dim>::transform_to_char (L, avg_nbr);
               for(unsigned int i=0; i<n_components; ++i)
               {
                  avg_min[i] = std::min( avg_min[i], avg_nbr(i));
                  avg_max[i] = std::max( avg_max[i], avg_nbr(i));
               }
            }
         
         std::vector<double> dumin(n_components), dumax(n_components);
         
         // Compute average gradient in cell
         fe_values_grad.reinit(cell);
         fe_values_grad.get_function_gradients(current_solution, grad);
         Tensor<1,dim> avg_grad;
         Vector<double> Dx(n_components), Dy(n_components);
         
         for(unsigned int i=0; i<n_components; ++i)
         {
            dumin[i] = avg_min[i] - avg_cell[i];
            dumax[i] = avg_max[i] - avg_cell[i];

            avg_grad = 0;
            for(unsigned int q=0; q<qrule.size(); ++q)
               avg_grad += grad[q][i] * fe_values_grad.JxW(q);
            avg_grad /= cell->measure();
            Dx(i) = avg_grad[0];
            Dy(i) = avg_grad[1];
         }
         if(parameters.char_lim)
         {
            EulerEquations<dim>::transform_to_char (L, Dx);
            EulerEquations<dim>::transform_to_char (L, Dy);
         }
         
         std::vector<double> theta(n_components, 1.0);
         for (unsigned int face_no=0; face_no<GeometryInfo<dim>::faces_per_cell; ++face_no)
         {
<<<<<<< HEAD
            Point<dim> dr = Point<dim> (cell->face(face_no)->center() - cell->center());
=======
            Tensor<1,dim> dr = cell->face(face_no)->center() - cell->center();
>>>>>>> c0648255
            for(unsigned int i=0; i<n_components; ++i)
            if(dumax[i] - dumin[i] > Mdx2)
            {
               double du = dr[0]*Dx(i) + dr[1]*Dy(i);
               if(du > 0.0)
                  theta[i] = std::min(theta[i], dumax[i]/du);
               else if(du < 0.0)
                  theta[i] = std::min(theta[i], dumin[i]/du);
            }
         }
         
         // Apply minmod limiter
         double change = 0;
         for(unsigned int i=0; i<n_components; ++i)
            change += theta[i];
         change /= n_components;
         
         // If limiter is active, reduce polynomial to linear
         if(change < 0.99)
         {
            for(unsigned int i=0; i<n_components; ++i)
            {
               Dx(i) *= theta[i];
               Dy(i) *= theta[i];
            }
            if(parameters.char_lim)
            {
               EulerEquations<dim>::transform_to_con (R, Dx);
               EulerEquations<dim>::transform_to_con (R, Dy);
            }
            cell->get_dof_indices(dof_indices);
            fe_values.reinit (cell);
            const std::vector<Point<dim> >& p = fe_values.get_quadrature_points();
            for(unsigned int i=0; i<fe.dofs_per_cell; ++i)
            {
               unsigned int i_loc = dof_indices[i] - local_range.first;
               unsigned int comp_i = fe.system_to_component_index(i).first;
<<<<<<< HEAD
               Point<dim> dr = Point<dim> (p[i] - cell->center());
=======
               Tensor<1,dim> dr = p[i] - cell->center();
>>>>>>> c0648255
               current_solution.local_element(i_loc) = cell_average[c][comp_i]
                  + dr[0] * Dx(comp_i) + dr[1] * Dy(comp_i);
            }
         }
      }
      
      // Apply positivity limiter
      if(parameters.pos_lim)
         apply_positivity_limiter_cell (cell, pos_lim_data);
   }
   
   current_solution.update_ghost_values ();
}

template class ConservationLaw<2>;<|MERGE_RESOLUTION|>--- conflicted
+++ resolved
@@ -234,11 +234,7 @@
             {
                unsigned int i_loc = dof_indices[i] - local_range.first;
                unsigned int comp_i = fe.system_to_component_index(i).first;
-<<<<<<< HEAD
-               Point<dim> dr = Point<dim>(p[i] - cell->center());
-=======
                Tensor<1,dim> dr = p[i] - cell->center();
->>>>>>> c0648255
                current_solution.local_element(i_loc) = cell_average[c][comp_i]
                                                        + dr[0] * Dx_new(comp_i)
                                                        + dr[1] * Dy_new(comp_i);
@@ -519,11 +515,7 @@
          std::vector<double> theta(n_components, 1.0);
          for (unsigned int face_no=0; face_no<GeometryInfo<dim>::faces_per_cell; ++face_no)
          {
-<<<<<<< HEAD
-            Point<dim> dr = Point<dim> (cell->face(face_no)->center() - cell->center());
-=======
             Tensor<1,dim> dr = cell->face(face_no)->center() - cell->center();
->>>>>>> c0648255
             for(unsigned int i=0; i<n_components; ++i)
             if(dumax[i] - dumin[i] > Mdx2)
             {
@@ -561,11 +553,7 @@
             {
                unsigned int i_loc = dof_indices[i] - local_range.first;
                unsigned int comp_i = fe.system_to_component_index(i).first;
-<<<<<<< HEAD
-               Point<dim> dr = Point<dim> (p[i] - cell->center());
-=======
                Tensor<1,dim> dr = p[i] - cell->center();
->>>>>>> c0648255
                current_solution.local_element(i_loc) = cell_average[c][comp_i]
                   + dr[0] * Dx(comp_i) + dr[1] * Dy(comp_i);
             }
